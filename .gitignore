--- conflicted
+++ resolved
@@ -8,10 +8,6 @@
 *.beam
 /config/*.secret.exs
 .elixir_ls/
-<<<<<<< HEAD
-*.ipynb
-=======
 
 
->>>>>>> 4369de17
 __pycache__