--- conflicted
+++ resolved
@@ -18,10 +18,29 @@
     tm_stop_sequence = dy.Int64(nullable=True, primary_key=False)
     vehicle_label = dy.String(nullable=True, primary_key=False)
     stop_sequence = dy.Int64(nullable=True, primary_key=False)
-<<<<<<< HEAD
+    stop_count = dy.UInt32(nullable=True)
+    start_time = dy.Int64(nullable=True)
+    start_dt = dy.Datetime(nullable=True)
+    direction_id = dy.Int8(nullable=True)
+    vehicle_id = dy.String(nullable=True)
+    gtfs_travel_to_dt = dy.Datetime(nullable=True, time_zone="UTC")
+    gtfs_arrival_dt = dy.Datetime(nullable=True, time_zone="UTC")
+    gtfs_departure_dt = dy.Datetime(nullable=True, time_zone="UTC")
+    latitude = dy.Float64(nullable=True)
+    longitude = dy.Float64(nullable=True)
     trip_id_gtfs = dy.String(nullable=True)
 
     # pylint: disable=no-method-argument
+
+    @dy.rule()
+    def final_stop_has_arrival_dt() -> pl.Expr: 
+        """
+        The bus should have an arrival time to the final stop on the route if we have any GTFS-RT data for that stop.
+        """
+        return pl.when(
+            pl.col("stop_sequence").eq(pl.col("plan_stop_count")), pl.col("gtfs_travel_to_dt").is_not_null()
+        ).then(pl.col("gtfs_arrival_dt").is_not_null())
+
     @dy.rule()
     def _no_ol_trip_ids() -> pl.Expr:
         return ~pl.col("trip_id").str.contains("OL")
@@ -33,30 +52,7 @@
     @dy.rule()
     def _no_split_trips2() -> pl.Expr:
         return ~pl.col("trip_id").str.ends_with("_2")
-
     # pylint: enable=no-method-argument
-=======
-    stop_count = dy.UInt32(nullable=True)
-    start_time = dy.Int64(nullable=True)
-    start_dt = dy.Datetime(nullable=True)
-    direction_id = dy.Int8(nullable=True)
-    vehicle_id = dy.String(nullable=True)
-    gtfs_travel_to_dt = dy.Datetime(nullable=True, time_zone="UTC")
-    gtfs_arrival_dt = dy.Datetime(nullable=True, time_zone="UTC")
-    gtfs_departure_dt = dy.Datetime(nullable=True, time_zone="UTC")
-    latitude = dy.Float64(nullable=True)
-    longitude = dy.Float64(nullable=True)
-
-    @dy.rule()
-    def final_stop_has_arrival_dt() -> pl.Expr:  # pylint: disable=no-method-argument
-        """
-        The bus should have an arrival time to the final stop on the route if we have any GTFS-RT data for that stop.
-        """
-        return pl.when(
-            pl.col("stop_sequence").eq(pl.col("plan_stop_count")), pl.col("gtfs_travel_to_dt").is_not_null()
-        ).then(pl.col("gtfs_arrival_dt").is_not_null())
->>>>>>> 7f294a46
-
 
 class BusPerformanceManager(dy.Collection):
     "Relationships between BusPM datasets."
