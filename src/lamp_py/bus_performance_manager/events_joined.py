import dataframely as dy
import polars as pl

from lamp_py.bus_performance_manager.events_tm import TransitMasterEvents
from lamp_py.bus_performance_manager.combined_bus_schedule import CombinedSchedule
from lamp_py.bus_performance_manager.events_gtfs_rt import GTFSEvents, remove_overload_and_rare_variant_suffix
from lamp_py.runtime_utils.process_logger import ProcessLogger
from lamp_py.utils.filter_bank import SERVICE_DATE_END_HOUR


class BusEvents(CombinedSchedule, TransitMasterEvents):
    "Stop events from GTFS-RT, TransitMaster, and GTFS Schedule."
    trip_id = dy.String(primary_key=True)
    service_date = dy.Date(primary_key=True)
    vehicle_label = dy.String(primary_key=True)
    tm_stop_sequence = dy.Int64(nullable=True, primary_key=False)
    gtfs_stop_sequence = dy.Int64(nullable=True, primary_key=False)
    stop_count = dy.UInt32(nullable=True)
    start_time = dy.Int64(nullable=True)
    start_dt = dy.Datetime(nullable=True)
    direction_id = dy.Int8(nullable=True)
    direction = dy.String(nullable=True)
    vehicle_id = dy.String(nullable=True)
    gtfs_first_in_transit_dt = dy.Datetime(nullable=True, time_zone="UTC")
    gtfs_last_in_transit_dt = dy.Datetime(nullable=True, time_zone="UTC")
    gtfs_arrival_dt = dy.Datetime(nullable=True, time_zone="UTC")
    gtfs_departure_dt = dy.Datetime(nullable=True, time_zone="UTC")
    latitude = dy.Float64(nullable=True)
    longitude = dy.Float64(nullable=True)
    trip_id_gtfs = dy.String(nullable=True)

    # pylint: disable=no-method-argument

    @dy.rule()
    def final_stop_has_arrival_dt() -> pl.Expr:
        """
        The bus should have an arrival time to the final stop on the route if we have any GTFS-RT data for that stop.
        """
        return pl.when(
            pl.col("stop_sequence").eq(pl.col("stop_count")),
            pl.col("gtfs_last_in_transit_dt").is_not_null(),
        ).then(pl.col("gtfs_arrival_dt").is_not_null())

    @dy.rule()
    def _no_ol_trip_ids() -> pl.Expr:
        return ~pl.col("trip_id").str.contains("OL")

    @dy.rule()
    def _no_split_trips1() -> pl.Expr:
        return ~pl.col("trip_id").str.ends_with("_1")

    @dy.rule()
    def _no_split_trips2() -> pl.Expr:
        return ~pl.col("trip_id").str.ends_with("_2")

    # pylint: enable=no-method-argument


class BusPerformanceManager(dy.Collection):
    "Relationships between BusPM datasets."
    tm: dy.LazyFrame[TransitMasterEvents]
    bus: dy.LazyFrame[BusEvents]
    gtfs: dy.LazyFrame[GTFSEvents]

    @dy.filter()
    def preserve_all_trips(self) -> pl.LazyFrame:
        "If trips appear in GTFS or TM, then they appear in downstream records."
        missing_gtfs_trips = (
            self.gtfs.select(self.common_primary_keys())
            .unique()
            .join(self.bus, how="anti", on=self.common_primary_keys())
        )
        missing_tm_trips = (
            self.tm.select(self.common_primary_keys())
            .unique()
            .join(self.bus, how="anti", on=self.common_primary_keys())
        )

        return (
            self.bus.select(self.common_primary_keys())
            .unique()
            .join(pl.concat([missing_gtfs_trips, missing_tm_trips]), on=self.common_primary_keys(), how="anti")
        )

    @dy.filter()
    def preserve_tm_events(self) -> pl.LazyFrame:
        "If values in TransitMaster are not null, then downstream records should also not be null for those columns."
        keys = ["trip_id", "tm_stop_sequence", "tm_actual_arrival_dt", "tm_actual_departure_dt", "tm_scheduled_time_dt"]

        missing_tm_events = self.tm.join(  # locate events that have mismatched event values
            self.bus, how="anti", on=keys, nulls_equal=True
        )

        return self.bus.join(missing_tm_events, how="anti", on=self.common_primary_keys())  # filter out those events


def join_rt_to_schedule(
    schedule: dy.DataFrame[CombinedSchedule], gtfs: dy.DataFrame[GTFSEvents], tm: dy.DataFrame[TransitMasterEvents]
) -> dy.DataFrame[BusEvents]:
    """
    Join gtfs-rt and transit master (tm) event dataframes using "asof" strategy for stop_sequence columns.
    There are frequent occasions where the gtfs_stop_sequence and tm_stop_sequence are not exactly the same.
    By matching the nearest stop sequence, we can align the two datasets.

    :return BusEvents:
    """

    # there are frequent occasions where the gtfs_stop_sequence and tm_stop_sequence are not exactly the same
    # usually off by 1 or so. By matching the nearest stop sequence
    # after grouping by trip, route, vehicle, and most importantly for sequencing - stop_id
    process_logger = ProcessLogger("join_rt_to_schedule")
    process_logger.log_start()

    # replace both now
    gtfs = gtfs.with_columns(  # type: ignore[assignment]
        pl.col("trip_id").alias("trip_id_gtfs"),
        remove_overload_and_rare_variant_suffix(pl.col("trip_id")),
    )
    schedule_vehicles = schedule.join(
        pl.concat(
            [tm.select("trip_id", "vehicle_label", "stop_id"), gtfs.select("trip_id", "vehicle_label", "stop_id")]
        ).unique(),
        how="left",
        on=["trip_id", "stop_id"],
        coalesce=True,
    )

    schedule_gtfs = (
        schedule_vehicles.sort(by="gtfs_stop_sequence")
        .join_asof(
            gtfs.sort(by="gtfs_stop_sequence"),
            on="gtfs_stop_sequence",
            by=["trip_id", "stop_id", "vehicle_label"],
            strategy="nearest",
            coalesce=True,
            suffix="_right_gtfs",
        )
        .drop(
            "route_id_right_gtfs",
            "direction_id_right_gtfs",
        )
    )

    # join gtfs and tm datasets using "asof" strategy for stop_sequence columns
    # asof strategy finds nearest value match between "asof" columns if exact match is not found
    # will perform regular left join on "by" columns
    schedule_gtfs_tm = (
        schedule_gtfs.sort(by="tm_stop_sequence")
        .join_asof(
            tm.sort(by="tm_stop_sequence"),
            on="tm_stop_sequence",
            by=["trip_id", "stop_id", "vehicle_label"],
            strategy="nearest",
            coalesce=True,
            suffix="_right_tm",
        )
        .with_columns(
            pl.coalesce("vehicle_label", pl.lit("____")).alias("vehicle_label"),
            pl.coalesce(
                pl.col("service_date"),
                pl.when(pl.col("plan_start_dt").dt.hour() < SERVICE_DATE_END_HOUR)
                .then(pl.col("plan_start_dt").dt.offset_by("-1d").dt.date())
                .otherwise(pl.col("plan_start_dt").dt.date()),
            ).alias("service_date"),
        )
<<<<<<< HEAD
        .with_columns(
            pl.struct(pl.col("tm_filled_stop_sequence"), pl.col("gtfs_stop_sequence"))
            .rank("min")
            .over(["service_date", "trip_id", "vehicle_label"])
            .alias("stop_sequence")
        )
        .with_columns(
            pl.col("stop_sequence")
            .max()
            .over(partition_by=["service_date", "trip_id", "vehicle_label"])
            .alias("stop_count")
        )
        .with_columns(
            pl.coalesce(
                pl.col("gtfs_arrival_dt"),  # if gtfs_arrival_dt is null
                pl.when(pl.col("stop_sequence").eq(pl.col("stop_count"))).then(  # and it's the last stop on the route
                    pl.col("gtfs_last_in_transit_dt")
                ),  # use the last IN_TRANSIT_TO datetime
            ).alias("gtfs_arrival_dt"),
        )
=======
>>>>>>> 87d91f72
        .select(BusEvents.column_names())
    )

    valid = process_logger.log_dataframely_filter_results(*BusEvents.filter(schedule_gtfs_tm))

    process_logger.log_complete()

    return valid<|MERGE_RESOLUTION|>--- conflicted
+++ resolved
@@ -162,30 +162,17 @@
                 .then(pl.col("plan_start_dt").dt.offset_by("-1d").dt.date())
                 .otherwise(pl.col("plan_start_dt").dt.date()),
             ).alias("service_date"),
-        )
-<<<<<<< HEAD
-        .with_columns(
-            pl.struct(pl.col("tm_filled_stop_sequence"), pl.col("gtfs_stop_sequence"))
-            .rank("min")
-            .over(["service_date", "trip_id", "vehicle_label"])
-            .alias("stop_sequence")
-        )
-        .with_columns(
             pl.col("stop_sequence")
             .max()
             .over(partition_by=["service_date", "trip_id", "vehicle_label"])
-            .alias("stop_count")
-        )
-        .with_columns(
+            .alias("stop_count"),
             pl.coalesce(
                 pl.col("gtfs_arrival_dt"),  # if gtfs_arrival_dt is null
-                pl.when(pl.col("stop_sequence").eq(pl.col("stop_count"))).then(  # and it's the last stop on the route
+                pl.when(pl.col("point_type").eq(pl.lit("end"))).then(  # and it's the last stop on the route
                     pl.col("gtfs_last_in_transit_dt")
                 ),  # use the last IN_TRANSIT_TO datetime
             ).alias("gtfs_arrival_dt"),
         )
-=======
->>>>>>> 87d91f72
         .select(BusEvents.column_names())
     )
 
