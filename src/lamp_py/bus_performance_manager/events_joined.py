import dataframely as dy
import polars as pl

from lamp_py.bus_performance_manager.events_tm import TransitMasterEvents
from lamp_py.bus_performance_manager.combined_bus_schedule import CombinedSchedule
from lamp_py.bus_performance_manager.events_gtfs_rt import GTFSEvents, remove_overload_and_rare_variant_suffix
from lamp_py.runtime_utils.process_logger import ProcessLogger
from lamp_py.utils.filter_bank import SERVICE_DATE_END_HOUR


class BusEvents(CombinedSchedule, TransitMasterEvents):
    "Stop events from GTFS-RT, TransitMaster, and GTFS Schedule."
    trip_id = dy.String(primary_key=True)
    service_date = dy.Date(primary_key=True)
    stop_sequence = dy.UInt32(primary_key=True, min=1)
    vehicle_label = dy.String(primary_key=True)
    tm_stop_sequence = dy.Int64(nullable=True, primary_key=False)
    gtfs_stop_sequence = dy.Int64(nullable=True, primary_key=False)
    stop_count = dy.UInt32(nullable=True)
    start_time = dy.Int64(nullable=True)
    start_dt = dy.Datetime(nullable=True)
    direction_id = dy.Int8(nullable=True)
    direction = dy.String(nullable=True)
    vehicle_id = dy.String(nullable=True)
    gtfs_first_in_transit_dt = dy.Datetime(nullable=True, time_zone="UTC")
    gtfs_last_in_transit_dt = dy.Datetime(nullable=True, time_zone="UTC")
    gtfs_arrival_dt = dy.Datetime(nullable=True, time_zone="UTC")
    gtfs_departure_dt = dy.Datetime(nullable=True, time_zone="UTC")
    latitude = dy.Float64(nullable=True)
    longitude = dy.Float64(nullable=True)
    trip_id_gtfs = dy.String(nullable=True)

    # pylint: disable=no-method-argument

    @dy.rule()
    def final_stop_has_arrival_dt() -> pl.Expr:
        """
        The bus should have an arrival time to the final stop on the route if we have any GTFS-RT data for that stop.
        """
        return pl.when(
<<<<<<< HEAD
            pl.col("gtfs_stop_sequence").eq(pl.col("plan_stop_count")),
            pl.coalesce("gtfs_first_in_transit_dt").is_not_null(),
=======
            pl.col("gtfs_stop_sequence").eq(pl.col("plan_stop_count")), pl.col("gtfs_travel_to_dt").is_not_null()
>>>>>>> 33ab58a3
        ).then(pl.col("gtfs_arrival_dt").is_not_null())

    @dy.rule()
    def _no_ol_trip_ids() -> pl.Expr:
        return ~pl.col("trip_id").str.contains("OL")

    @dy.rule()
    def _no_split_trips1() -> pl.Expr:
        return ~pl.col("trip_id").str.ends_with("_1")

    @dy.rule()
    def _no_split_trips2() -> pl.Expr:
        return ~pl.col("trip_id").str.ends_with("_2")

    # pylint: enable=no-method-argument


class BusPerformanceManager(dy.Collection):
    "Relationships between BusPM datasets."
    tm: dy.LazyFrame[TransitMasterEvents]
    bus: dy.LazyFrame[BusEvents]
    gtfs: dy.LazyFrame[GTFSEvents]

    @dy.filter()
    def preserve_all_trips(self) -> pl.LazyFrame:
        "If trips appear in GTFS or TM, then they appear in downstream records."
        missing_gtfs_trips = (
            self.gtfs.select(self.common_primary_keys())
            .unique()
            .join(self.bus, how="anti", on=self.common_primary_keys())
        )
        missing_tm_trips = (
            self.tm.select(self.common_primary_keys())
            .unique()
            .join(self.bus, how="anti", on=self.common_primary_keys())
        )

        return (
            self.bus.select(self.common_primary_keys())
            .unique()
            .join(pl.concat([missing_gtfs_trips, missing_tm_trips]), on=self.common_primary_keys(), how="anti")
        )

    @dy.filter()
    def preserve_tm_events(self) -> pl.LazyFrame:
        "If values in TransitMaster are not null, then downstream records should also not be null for those columns."
        keys = ["trip_id", "tm_stop_sequence", "tm_actual_arrival_dt", "tm_actual_departure_dt", "tm_scheduled_time_dt"]

        missing_tm_events = self.tm.join(  # locate events that have mismatched event values
            self.bus, how="anti", on=keys, nulls_equal=True
        )

        return self.bus.join(missing_tm_events, how="anti", on=self.common_primary_keys())  # filter out those events


def join_rt_to_schedule(
    schedule: dy.DataFrame[CombinedSchedule], gtfs: dy.DataFrame[GTFSEvents], tm: dy.DataFrame[TransitMasterEvents]
) -> dy.DataFrame[BusEvents]:
    """
    Join gtfs-rt and transit master (tm) event dataframes using "asof" strategy for stop_sequence columns.
    There are frequent occasions where the gtfs_stop_sequence and tm_stop_sequence are not exactly the same.
    By matching the nearest stop sequence, we can align the two datasets.

    :return BusEvents:
    """

<<<<<<< HEAD
    # join gtfs and tm datasets using "asof" strategy for stop_sequence columns
    # asof strategy finds nearest value match between "asof" columns if exact match is not found
    # will perform regular left join on "by" columns

=======
>>>>>>> 33ab58a3
    # there are frequent occasions where the gtfs_stop_sequence and tm_stop_sequence are not exactly the same
    # usually off by 1 or so. By matching the nearest stop sequence
    # after grouping by trip, route, vehicle, and most importantly for sequencing - stop_id
    process_logger = ProcessLogger("join_rt_to_schedule")
    process_logger.log_start()

    # replace both now
    gtfs = gtfs.with_columns(  # type: ignore[assignment]
        pl.col("trip_id").alias("trip_id_gtfs"),
        remove_overload_and_rare_variant_suffix(pl.col("trip_id")),
    )
    schedule_vehicles = schedule.join(
        pl.concat(
            [tm.select("trip_id", "vehicle_label", "stop_id"), gtfs.select("trip_id", "vehicle_label", "stop_id")]
        ).unique(),
        how="left",
        on=["trip_id", "stop_id"],
        coalesce=True,
    )

    schedule_gtfs = (
        schedule_vehicles.sort(by="gtfs_stop_sequence")
        .join_asof(
            gtfs.sort(by="gtfs_stop_sequence"),
            on="gtfs_stop_sequence",
            by=["trip_id", "stop_id", "vehicle_label"],
            strategy="nearest",
            coalesce=True,
            suffix="_right_gtfs",
        )
        .drop(
            "route_id_right_gtfs",
            "direction_id_right_gtfs",
        )
    )

    # join gtfs and tm datasets using "asof" strategy for stop_sequence columns
    # asof strategy finds nearest value match between "asof" columns if exact match is not found
    # will perform regular left join on "by" columns
    schedule_gtfs_tm = (
        schedule_gtfs.sort(by="tm_stop_sequence")
        .join_asof(
            tm.sort(by="tm_stop_sequence"),
            on="tm_stop_sequence",
            by=["trip_id", "stop_id", "vehicle_label"],
            strategy="nearest",
            coalesce=True,
            suffix="_right_tm",
        )
        .with_columns(
            pl.coalesce("vehicle_label", pl.lit("____")).alias("vehicle_label"),
            pl.col("tm_stop_sequence")
            .fill_null(strategy="forward")
            .over(partition_by=["service_date", "trip_id", "vehicle_label"], order_by=["gtfs_stop_sequence"])
            .alias("tm_filled_stop_sequence"),
            pl.coalesce(
                pl.col("service_date"),
                pl.when(pl.col("plan_start_dt").dt.hour() < SERVICE_DATE_END_HOUR)
                .then(pl.col("plan_start_dt").dt.offset_by("-1d").dt.date())
                .otherwise(pl.col("plan_start_dt").dt.date()),
            ).alias("service_date"),
            pl.coalesce(
                pl.col("gtfs_arrival_dt"),  # if gtfs_arrival_dt is null
                pl.when(
                    pl.col("gtfs_stop_sequence").eq(pl.col("plan_stop_count"))
                ).then(  # and it's the last stop on the route
                    pl.col("gtfs_in_transit_to_dts").struct.field("last_timestamp")
                ),  # use the last IN_TRANSIT_TO datetime
            ).alias("gtfs_arrival_dt"),
            pl.col("gtfs_in_transit_to_dts").struct.field("first_timestamp").alias("gtfs_first_in_transit_dt"),
            pl.col("gtfs_in_transit_to_dts").struct.field("last_timestamp").alias("gtfs_last_in_transit_dt"),
        )
        .with_columns(
            pl.struct(pl.col("tm_filled_stop_sequence"), pl.col("gtfs_stop_sequence"))
            .rank("min")
            .over(["service_date", "trip_id", "vehicle_label"])
            .alias("stop_sequence"),
        )
        .with_columns(
            pl.struct(pl.col("tm_filled_stop_sequence"), pl.col("gtfs_stop_sequence"))
            .rank("min")
            .over(["service_date", "trip_id", "vehicle_label"])
            .alias("stop_sequence"),
        )
        .select(BusEvents.column_names())
    )

    # valid = process_logger.log_dataframely_filter_results(
    #     BusEvents.filter(schedule_gtfs_tm),
    #     BusPerformanceManager.filter({"tm": tm.lazy(), "bus": schedule_gtfs_tm.lazy(), "gtfs": gtfs.lazy()}),
    # )

    valid, _ = BusEvents.filter(schedule_gtfs_tm)
    process_logger.log_complete()

    return valid<|MERGE_RESOLUTION|>--- conflicted
+++ resolved
@@ -38,12 +38,8 @@
         The bus should have an arrival time to the final stop on the route if we have any GTFS-RT data for that stop.
         """
         return pl.when(
-<<<<<<< HEAD
             pl.col("gtfs_stop_sequence").eq(pl.col("plan_stop_count")),
-            pl.coalesce("gtfs_first_in_transit_dt").is_not_null(),
-=======
-            pl.col("gtfs_stop_sequence").eq(pl.col("plan_stop_count")), pl.col("gtfs_travel_to_dt").is_not_null()
->>>>>>> 33ab58a3
+            pl.col("gtfs_first_in_transit_dt").is_not_null(),
         ).then(pl.col("gtfs_arrival_dt").is_not_null())
 
     @dy.rule()
@@ -110,13 +106,6 @@
     :return BusEvents:
     """
 
-<<<<<<< HEAD
-    # join gtfs and tm datasets using "asof" strategy for stop_sequence columns
-    # asof strategy finds nearest value match between "asof" columns if exact match is not found
-    # will perform regular left join on "by" columns
-
-=======
->>>>>>> 33ab58a3
     # there are frequent occasions where the gtfs_stop_sequence and tm_stop_sequence are not exactly the same
     # usually off by 1 or so. By matching the nearest stop sequence
     # after grouping by trip, route, vehicle, and most importantly for sequencing - stop_id
