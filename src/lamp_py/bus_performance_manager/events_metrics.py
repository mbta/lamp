--- conflicted
+++ resolved
@@ -36,26 +36,7 @@
     direction_destination_headway_seconds = dy.Int64(nullable=True)
 
 
-<<<<<<< HEAD
-def timestamp_to_service_date(timestamp_column: pl.Expr, service_date_start_hour: int = 3) -> pl.Expr:
-    """
-    Return a column of service dates given a timestamp.
-    Differs from performance_manager.gtfs_utils.service_date_from_timestamp by operating on Polars columns.
-
-    :param timestamp_column: A Polars expression coercible to a datetime containing the timestamp to be transformed into service dates.
-    :param service_date_start_hour: An integer representing the hour of the day that the service date starts.
-    """
-    return (
-        pl.when(timestamp_column.dt.hour() < service_date_start_hour)
-        .then(timestamp_column.dt.offset_by("-1d").dt.date())
-        .otherwise(timestamp_column.dt.date())
-    )
-
-
-def bus_performance_metrics(service_date: date, gtfs_files: List[str], tm_files: List[str]) -> dy.DataFrame[BusEvents]:
-=======
 def bus_performance_metrics(service_date: date, gtfs_files: List[str], tm_files: List[str]) -> pl.DataFrame:
->>>>>>> 584bb59f
     """
     create dataframe of Bus Performance metrics to write to S3
 
@@ -94,10 +75,6 @@
 
     bus_df = (
         bus_df.with_columns(
-<<<<<<< HEAD
-            pl.coalesce(pl.col("service_date"), timestamp_to_service_date(pl.col("plan_start_dt"))).alias(
-                "service_date"
-            ),
             pl.concat_str(
                 [
                     pl.coalesce(pl.col("tm_stop_sequence").cast(pl.String).str.zfill(2), pl.lit("__")),
@@ -106,14 +83,12 @@
                 ],
                 separator="|",
             ).alias("stop_index"),
-=======
             pl.coalesce(
                 pl.col("service_date"),
                 pl.when(pl.col("plan_start_dt").dt.hour() < SERVICE_DATE_END_HOUR)
                 .then(pl.col("plan_start_dt").dt.offset_by("-1d").dt.date())
                 .otherwise(pl.col("plan_start_dt").dt.date()),
             ).alias("service_date"),
->>>>>>> 584bb59f
             pl.coalesce(["gtfs_travel_to_dt", "gtfs_arrival_dt"]).alias("gtfs_sort_dt"),
         ).with_columns(
             (
