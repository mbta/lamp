from typing import List

import dataframely as dy
import polars as pl

from lamp_py.bus_performance_manager.events_tm_schedule import TransitMasterTables
from lamp_py.runtime_utils.remote_files import (
    tm_trip_file,
    tm_vehicle_file,
    tm_work_piece_file,
    tm_block_file,
    tm_run_file,
    tm_operator_file,
)
from lamp_py.runtime_utils.process_logger import ProcessLogger


class BusBaseSchema(dy.Schema):
    "Common schema for bus schedule and event datasets."
    trip_id = dy.String(primary_key=True, nullable=False)
    stop_id = dy.String(nullable=False)
    route_id = dy.String(nullable=False)


class TransitMasterSchedule(BusBaseSchema):
    "Scheduled stops in TransitMaster."
    timepoint_abbr = dy.String(nullable=True)
    timepoint_id = dy.Int64(nullable=True)
    timepoint_name = dy.String(nullable=True)
    timepoint_order = dy.UInt32(nullable=True)
    tm_stop_sequence = dy.Int64(primary_key=True, nullable=False)


class TransitMasterEvents(TransitMasterSchedule):
    "Scheduled and actual stops in TransitMaster."
    tm_actual_arrival_dt = dy.Datetime(nullable=True, time_zone="UTC")
    tm_actual_departure_dt = dy.Datetime(nullable=True, time_zone="UTC")
    tm_scheduled_time_dt = dy.Datetime(nullable=True, time_zone="UTC")
    tm_actual_arrival_time_sam = dy.Int64(nullable=True)
    tm_scheduled_time_sam = dy.Int64(nullable=True)
    tm_actual_departure_time_sam = dy.Int64(nullable=True)
    vehicle_label = dy.String(nullable=False, primary_key=True)


def generate_tm_events(
    tm_files: List[str],
    tm_scheduled: TransitMasterTables,
) -> dy.DataFrame[TransitMasterEvents]:
    """
    Build out events from transit master stop crossing data after joining it
    with static Transit Master data describing stops, routes, trips, and
    vehicles.

    :param tm_files: transit master parquet files from the StopCrossings table.

    :return TransitMasterEvents:
    """
    logger = ProcessLogger("generate_tm_events", tm_files=tm_files)
    logger.log_start()

    # pull stop crossing information for a given service date and join it with
    # other dataframes using the transit master keys.
    #
    # convert the calendar id to a date object
    # remove leading zeros from route ids where they exist
    # convert arrival and departure times to utc datetimes
    # cast everything else as a string
    if len(tm_files) > 0:
        tm_stop_crossings = (
            pl.scan_parquet(tm_files)
            .filter(
                pl.col("ROUTE_ID").is_not_null()
                & pl.col("GEO_NODE_ID").is_not_null()
                & pl.col("TRIP_ID").is_not_null()
                & pl.col("VEHICLE_ID").is_not_null()
                & ((pl.col("ACT_ARRIVAL_TIME").is_not_null()) | (pl.col("ACT_DEPARTURE_TIME").is_not_null()))
            )
            .join(
                tm_scheduled.tm_routes,
                on="ROUTE_ID",
                how="left",
                coalesce=True,
            )
            .join(
                tm_scheduled.tm_vehicles,
                on="VEHICLE_ID",
                how="left",
                coalesce=True,
            )
            .join(
                tm_scheduled.tm_trip_geo_tp,
                on=["TRIP_ID", "TIME_POINT_ID", "GEO_NODE_ID", "PATTERN_GEO_NODE_SEQ"],
                how="left",
                coalesce=True,
            )
            .join(
                tm_scheduled.tm_sequences,
                on=["TRIP_ID"],
                how="left",
                coalesce=True,
            )
            .with_columns(
                (
                    pl.col("CALENDAR_ID")
                    .cast(pl.Utf8)
                    .str.slice(1)
                    .str.strptime(pl.Datetime, format="%Y%m%d")
                    .alias("service_date")
                ),
            )
            .collect()
        )
        tm_stop_crossings = tm_stop_crossings.select(
            (pl.col("ROUTE_ABBR").cast(pl.String).str.strip_chars_start("0").alias("route_id")),
            pl.col("TRIP_SERIAL_NUMBER").cast(pl.String).alias("trip_id"),
            pl.col("GEO_NODE_ABBR").cast(pl.String).alias("stop_id"),
            pl.col("PATTERN_GEO_NODE_SEQ").cast(pl.Int64).alias("tm_stop_sequence"),
            pl.col("timepoint_order"),
            pl.col("tm_planned_sequence_start"),
            pl.col("tm_planned_sequence_end"),
            pl.col("PROPERTY_TAG").cast(pl.String).alias("vehicle_label"),
            pl.col("TIME_POINT_ID").cast(pl.Int64).alias("timepoint_id"),
            pl.col("TIME_POINT_ABBR").cast(pl.String).alias("timepoint_abbr"),
            pl.col("TIME_PT_NAME").cast(pl.String).alias("timepoint_name"),
            (
                (pl.col("service_date") + pl.duration(seconds="SCHEDULED_TIME"))
                .dt.replace_time_zone("America/New_York", ambiguous="earliest")
                .dt.convert_time_zone("UTC")
                .alias("tm_scheduled_time_dt")
            ),
            (
                (pl.col("service_date") + pl.duration(seconds="ACT_ARRIVAL_TIME"))
                .dt.replace_time_zone("America/New_York", ambiguous="earliest")
                .dt.convert_time_zone("UTC")
                .alias("tm_actual_arrival_dt")
            ),
            (
                (pl.col("service_date") + pl.duration(seconds="ACT_DEPARTURE_TIME"))
                .dt.replace_time_zone("America/New_York", ambiguous="earliest")
                .dt.convert_time_zone("UTC")
                .alias("tm_actual_departure_dt")
            ),
            pl.col("SCHEDULED_TIME").cast(pl.Int64).alias("tm_scheduled_time_sam"),
            pl.col("ACT_ARRIVAL_TIME").cast(pl.Int64).alias("tm_actual_arrival_time_sam"),
            pl.col("ACT_DEPARTURE_TIME").cast(pl.Int64).alias("tm_actual_departure_time_sam"),
        )

<<<<<<< HEAD
    valid = logger.log_dataframely_filter_results(TransitMasterEvents.filter(tm_stop_crossings))
=======
        tm_stop_crossings = tm_stop_crossings.with_columns(
            pl.coalesce(
                pl.when(pl.col("tm_stop_sequence") == pl.col("tm_planned_sequence_start")).then(pl.lit("STARTPOINT")),
                pl.when(pl.col("tm_stop_sequence") == pl.col("tm_planned_sequence_end")).then(pl.lit("ENDPOINT")),
                pl.lit("MIDPOINT"),
            ).alias("tm_point_type"),
        ).with_columns(
            pl.when((pl.col("tm_point_type").eq("ENDPOINT")).any() & (pl.col("tm_point_type").eq("STARTPOINT")).any())
            .then(True)
            .otherwise(False)
            .over("trip_id", "vehicle_label")
            .alias("is_full_trip")
        )

    valid = logger.log_dataframely_filter_results(*TransitMasterEvents.filter(tm_stop_crossings))
>>>>>>> 58420008

    logger.log_complete()

    return valid


def get_daily_work_pieces(daily_work_piece_files: List[str]) -> pl.DataFrame:
    """
    Create dataframe describing who drove what piece of work, run, and block.
    This dataframe can be joined against bus vehicle events by both trip id and
    vehicle label.

    :param daily_work_piece_files: transit master parquet files from the
        DailyWorkPiece table.

    :return dataframe:
        service_date -> Date
        tm_block_id -> String
        tm_run_id -> String
        tm_trip_id -> String
        operator_badge_number -> String
        tm_vehicle_label -> String
        logon_time -> Datetime(time_unit='us', time_zone=None) as UTC
        logoff_time -> Datetime(time_unit='us', time_zone=None) as UTC
    """
    # collect all the tables with static data on pieces of work, blocks, runs,
    # and trips. these will all be joined into a static work pieces dataframe
    # that will be joined against realtime data.

    # Work Piece Id is the TM Work Piece Table Key
    # Block Id is the TM Block Table Key
    # Run Id is the TM Run Table Key
    # Begin and End Time are in Seconds after Midnight. It will be used to
    #   filter a join with the Trips objects.
    # Time Table Version Id is similar to our Static Schedule Version keys in
    #   the Rail Performance Manager DB
    #
    # NOTE: RUN_IDs and BLOCK_IDs will be repeated, as multiple pieces of work
    # can have the same run or block. I think its because a Piece of Work can
    # be scheduled for a single day of the week but we reuse Runs and Blocks
    # across different scheduled days.
    tm_work_pieces = (
        pl.scan_parquet(tm_work_piece_file.s3_uri)
        .select(
            "WORK_PIECE_ID",
            "BLOCK_ID",
            "RUN_ID",
            "BEGIN_TIME",
            "END_TIME",
            "TIME_TABLE_VERSION_ID",
        )
        .unique()
    )

    # Block Id is the TM Block Table Key
    # Block Abbr is the ID the rest of the MBTA uses for this Block
    # Time Table Version Id is similar to our Static Schedule Version keys in
    #   the Rail Performance Manager DB
    tm_blocks = (
        pl.scan_parquet(tm_block_file.s3_uri)
        .select(
            "BLOCK_ID",
            "BLOCK_ABBR",
            "TIME_TABLE_VERSION_ID",
        )
        .unique()
    )

    # Run Id is the TM Run Table Key
    # Run Designator is the ID the rest of the MBTA uses for this Run
    # Time Table Version Id is similar to our Static Schedule Version keys in
    #   the Rail Performance Manager DB
    tm_runs = (
        pl.scan_parquet(tm_run_file.s3_uri)
        .select(
            "RUN_ID",
            "RUN_DESIGNATOR",
            "TIME_TABLE_VERSION_ID",
        )
        .unique()
    )

    # Trip Id is the TM Trip Table Key
    # Block Id is the TM Block Table Key
    # Trip Serial Number is the ID the rest of the MBTA uses for this Trip
    # Trip End Time is in Seconds after Midnight. It will be used to filter a
    #   join with the Work Pieces objects.
    # Time Table Version Id is similar to our Static Schedule Version keys in
    #   the Rail Performance Manager DB
    tm_trips = (
        pl.scan_parquet(tm_trip_file.s3_uri)
        .select(
            "TRIP_ID",
            "BLOCK_ID",
            "TRIP_SERIAL_NUMBER",
            "TRIP_END_TIME",
            "TIME_TABLE_VERSION_ID",
        )
        .unique()
    )

    # Join all of the Static Data together to map a Trip to a Block, Run, and
    # Piece of Work.
    #
    # As multiple Pieces of Work will have the same Block and Run Ids, an
    # individual Trip, which is joined on Block Ids will map to multiple Pieces
    # of Work, we can filter out a lot of these based on the trip end time and
    # piece of work begin and end time. There may still be multiple pieces of
    # work per trip id though. I haven't found a good way to filter out
    static_work_pieces = (
        tm_work_pieces.join(
            tm_blocks,
            on=["BLOCK_ID", "TIME_TABLE_VERSION_ID"],
            coalesce=True,
        )
        .join(
            tm_runs,
            on=["RUN_ID", "TIME_TABLE_VERSION_ID"],
            coalesce=True,
        )
        .join(
            tm_trips,
            on=["BLOCK_ID", "TIME_TABLE_VERSION_ID"],
            coalesce=True,
        )
        .filter((pl.col("BEGIN_TIME") < pl.col("TRIP_END_TIME")) & (pl.col("END_TIME") >= pl.col("TRIP_END_TIME")))
    )

    # Collect the Realtime Details of who operated what vehicle for which piece
    # of work on a given day. Join the realtime data with static operator and
    # vehicle datasets.

    # Work Piece Id is the TM Work Piece Table Key
    # Calendar Id is the service date formatted "1YYYYMMDD"
    # Current Operator Id is a TM Operator Table Key
    # Run Id is the TM Run Table Key
    # Current Vehicle Id is a TM Vehicle Table Key
    # Actual Logon and Logoff Times are in Seconds after Midnight and describe
    #   when an operator logged on or off for this piece of work.
    #
    # NOTE: A Piece of Work can have multiple operator / vehicle pairs. The log
    # on and log off times can be used to figure out who is driving during a
    # vehicle event.
    daily_work_piece = (
        pl.scan_parquet(daily_work_piece_files)
        .filter(pl.col("WORK_PIECE_ID").is_not_null())
        .select(
            "WORK_PIECE_ID",
            "CALENDAR_ID",
            "CURRENT_OPERATOR_ID",
            "RUN_ID",
            "CURRENT_VEHICLE_ID",
            "ACTUAL_LOGON_TIME",
            "ACTUAL_LOGOFF_TIME",
        )
    )

    # Operator Id is the TM Operator Table Key
    # Operator Logon Id is the Badge Number
    tm_operators = (
        pl.scan_parquet(tm_operator_file.s3_uri)
        .select(
            "OPERATOR_ID",
            "ONBOARD_LOGON_ID",
        )
        .unique()
    )

    # Vehicle Id is the TM Vehicle Table Key
    # Property Tag is Vehicle Label used by the MBTA
    tm_vehicles = (
        pl.scan_parquet(tm_vehicle_file.s3_uri)
        .select(
            "VEHICLE_ID",
            "PROPERTY_TAG",
        )
        .unique()
    )

    # Join Operator and Vehicle information to the Daily Work Pieces
    realtime_work_pieces = daily_work_piece.join(
        tm_operators,
        left_on="CURRENT_OPERATOR_ID",
        right_on="OPERATOR_ID",
        how="left",
        coalesce=True,
    ).join(
        tm_vehicles,
        left_on="CURRENT_VEHICLE_ID",
        right_on="VEHICLE_ID",
        how="left",
        coalesce=True,
    )

    # Join the static and realtime workpiece dataframes on the Work Piece ID
    # and Run Id. This will give us a dataframe of potential operator / vehicle
    # pairs for a given trip, along with the block and run ids for a service
    # date. Since multiple operators can be associated with a single piece of
    # work, the logon and logoff times will need to be used to figure out who
    # was driving at a given time.
    return (
        realtime_work_pieces.join(
            static_work_pieces,
            on=["WORK_PIECE_ID", "RUN_ID"],
            how="left",
            coalesce=True,
        )
        .with_columns(
            (
                pl.col("CALENDAR_ID")
                .cast(pl.Utf8)
                .str.slice(1)
                .str.strptime(pl.Datetime, format="%Y%m%d")
                .alias("service_date")
            )
        )
        .select(
            pl.col("service_date").cast(pl.Date),
            pl.col("BLOCK_ABBR").cast(pl.String).alias("tm_block_id"),
            pl.col("RUN_DESIGNATOR").cast(pl.String).alias("tm_run_id"),
            pl.col("TRIP_SERIAL_NUMBER").cast(pl.String).alias("tm_trip_id"),
            (pl.col("ONBOARD_LOGON_ID").cast(pl.String).alias("operator_badge_number")),
            pl.col("PROPERTY_TAG").cast(pl.String).alias("tm_vehicle_label"),
            (
                (pl.col("service_date") + pl.duration(seconds="ACTUAL_LOGON_TIME"))
                .dt.replace_time_zone("America/New_York", ambiguous="earliest")
                .dt.convert_time_zone("UTC")
                .dt.replace_time_zone(None)
                .alias("logon_time")
            ),
            (
                (pl.col("service_date") + pl.duration(seconds="ACTUAL_LOGOFF_TIME"))
                .dt.replace_time_zone("America/New_York", ambiguous="earliest")
                .dt.convert_time_zone("UTC")
                .dt.replace_time_zone(None)
                .alias("logoff_time")
            ),
        )
        .collect()
    )<|MERGE_RESOLUTION|>--- conflicted
+++ resolved
@@ -145,25 +145,7 @@
             pl.col("ACT_DEPARTURE_TIME").cast(pl.Int64).alias("tm_actual_departure_time_sam"),
         )
 
-<<<<<<< HEAD
-    valid = logger.log_dataframely_filter_results(TransitMasterEvents.filter(tm_stop_crossings))
-=======
-        tm_stop_crossings = tm_stop_crossings.with_columns(
-            pl.coalesce(
-                pl.when(pl.col("tm_stop_sequence") == pl.col("tm_planned_sequence_start")).then(pl.lit("STARTPOINT")),
-                pl.when(pl.col("tm_stop_sequence") == pl.col("tm_planned_sequence_end")).then(pl.lit("ENDPOINT")),
-                pl.lit("MIDPOINT"),
-            ).alias("tm_point_type"),
-        ).with_columns(
-            pl.when((pl.col("tm_point_type").eq("ENDPOINT")).any() & (pl.col("tm_point_type").eq("STARTPOINT")).any())
-            .then(True)
-            .otherwise(False)
-            .over("trip_id", "vehicle_label")
-            .alias("is_full_trip")
-        )
-
     valid = logger.log_dataframely_filter_results(*TransitMasterEvents.filter(tm_stop_crossings))
->>>>>>> 58420008
 
     logger.log_complete()
 
