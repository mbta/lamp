--- conflicted
+++ resolved
@@ -16,20 +16,14 @@
 
 
 class BusTrips(dy.Schema):
-<<<<<<< HEAD
-=======
     "Common schema for bus schedule and event datasets."
->>>>>>> dbcb620a
     trip_id = dy.String(primary_key=True, nullable=False)
     stop_id = dy.String(nullable=False)
     route_id = dy.String(nullable=False)
 
 
 class TransitMasterSchedule(BusTrips):
-<<<<<<< HEAD
-=======
     "Scheduled stops in TransitMaster."
->>>>>>> dbcb620a
     timepoint_abbr = dy.String(nullable=True)
     timepoint_id = dy.Int64(nullable=True)
     timepoint_name = dy.String(nullable=True)
@@ -38,23 +32,14 @@
 
 
 class TransitMasterEvents(TransitMasterSchedule):
-<<<<<<< HEAD
-=======
     "Scheduled and actual stops in TransitMaster."
->>>>>>> dbcb620a
     tm_actual_arrival_dt = dy.Datetime(nullable=True, time_zone="UTC")
     tm_actual_departure_dt = dy.Datetime(nullable=True, time_zone="UTC")
     tm_scheduled_time_dt = dy.Datetime(nullable=True, time_zone="UTC")
     tm_actual_arrival_time_sam = dy.Int64(nullable=True)
-<<<<<<< HEAD
     tm_scheduled_time_sam = dy.Int64(nullable=True)
     tm_actual_departure_time_sam = dy.Int64(nullable=True)
     vehicle_label = dy.String(nullable=False)
-=======
-    tm_actual_departure_time_sam = dy.Int64(nullable=True)
-    tm_scheduled_time_sam = dy.Int64(nullable=True)
-    vehicle_label = dy.String(nullable=True)
->>>>>>> dbcb620a
 
 
 def generate_tm_events(
