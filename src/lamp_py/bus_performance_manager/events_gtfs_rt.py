from datetime import date
from typing import List

import dataframely as dy
import polars as pl
from pyarrow.fs import S3FileSystem
import pyarrow.compute as pc

from lamp_py.bus_performance_manager.events_tm import BusTrips
from lamp_py.utils.gtfs_utils import bus_route_ids_for_service_date
from lamp_py.performance_manager.gtfs_utils import start_time_to_seconds
from lamp_py.runtime_utils.process_logger import ProcessLogger

class GTFSEvents(BusTrips):
    service_date = dy.Date(primary_key = True)
    start_time = dy.Int64(nullable=True)
    start_dt = dy.Datetime(nullable=True)
    stop_sequence = dy.Int64(nullable=True, primary_key=True)
    stop_count = dy.UInt32(nullable=True)
    direction_id = dy.Int8(nullable=True)
    vehicle_id = dy.String(nullable=True)
    vehicle_label = dy.String(nullable=True)
    gtfs_travel_to_dt = dy.Datetime(nullable=True, time_zone="UTC")
    gtfs_arrival_dt = dy.Datetime(nullable=True, time_zone="UTC")
    latitude = dy.Float64(nullable=True)
    longitude = dy.Float64(nullable=True)

class GTFSEvents(BusTrips):
    "GTFS-RT vehicle position states transformed into bus stop events."
    service_date = dy.String(nullable=True, primary_key=True)  # coercable to a date
    start_time = dy.Int64(nullable=True)
    start_dt = dy.Datetime(nullable=True)
    stop_sequence = dy.Int64(nullable=False, primary_key=True)
    stop_count = dy.UInt32(nullable=True)
    direction_id = dy.Int8(nullable=True)
    vehicle_id = dy.String(nullable=True)
    vehicle_label = dy.String(nullable=True)
    gtfs_travel_to_dt = dy.Datetime(nullable=True, time_zone="UTC")
    gtfs_arrival_dt = dy.Datetime(nullable=True, time_zone="UTC")
    latitude = dy.Float64(nullable=True)
    longitude = dy.Float64(nullable=True)

    @dy.rule()
    def service_date_coercible_to_date() -> pl.Expr:  # pylint: disable=no-method-argument
        "It can be cast as a date with the supplied format."
        return pl.col("service_date").str.to_date("%Y%m%d").is_not_null()


def _read_with_polars(service_date: date, gtfs_rt_files: List[str], bus_routes: List[str]) -> pl.DataFrame:
    """
    Read RT_VEHICLE_POSITIONS parquet files with polars engine

    Polars engine appears to be faster and use less memory than pyarrow enginer, but is not as
    compatible with all parquet file formats as pyarrow engine
    """
    vehicle_positions = (
        pl.scan_parquet(gtfs_rt_files)
        .filter(
            (pl.col("vehicle.trip.route_id").is_in(bus_routes))
            & (pl.col("vehicle.trip.start_date") == service_date.strftime("%Y%m%d"))
            & pl.col("vehicle.current_status").is_not_null()
            & pl.col("vehicle.stop_id").is_not_null()
            & pl.col("vehicle.trip.trip_id").is_not_null()
            & pl.col("vehicle.vehicle.id").is_not_null()
            & pl.col("vehicle.timestamp").is_not_null()
            & pl.col("vehicle.trip.start_time").is_not_null()
        )
        .select(
            pl.col("vehicle.trip.route_id").cast(pl.String).alias("route_id"),
            pl.col("vehicle.trip.trip_id").cast(pl.String).alias("trip_id"),
            pl.col("vehicle.stop_id").cast(pl.String).alias("stop_id"),
            pl.col("vehicle.current_stop_sequence").cast(pl.Int64).alias("stop_sequence"),
            pl.col("vehicle.trip.direction_id").cast(pl.Int8).alias("direction_id"),
            pl.col("vehicle.trip.start_time").cast(pl.String).alias("start_time"),
            pl.col("vehicle.trip.start_date").cast(pl.String).alias("service_date"),
            pl.col("vehicle.vehicle.id").cast(pl.String).alias("vehicle_id"),
            pl.col("vehicle.vehicle.label").cast(pl.String).alias("vehicle_label"),
            pl.col("vehicle.current_status").cast(pl.String).alias("current_status"),
            pl.col("vehicle.position.latitude").cast(pl.Float64).alias("latitude"),
            pl.col("vehicle.position.longitude").cast(pl.Float64).alias("longitude"),
            pl.from_epoch("vehicle.timestamp").alias("vehicle_timestamp"),
        )
        # We only care if the bus is IN_TRANSIT_TO or STOPPED_AT, wso we're replacing the INCOMING_TO enum from this column
        # https://github.com/google/transit/blob/master/gtfs-realtime/spec/en/reference.md?plain=1#L270
        .with_columns(
            pl.when(pl.col("current_status") == "INCOMING_AT")
            .then(pl.lit("IN_TRANSIT_TO"))
            .otherwise(pl.col("current_status"))
            .cast(pl.String)
            .alias("current_status"),
        )
        .collect()
    )

    return vehicle_positions


def _read_with_pyarrow(service_date: date, gtfs_rt_files: List[str], bus_routes: List[str]) -> pl.DataFrame:
    """
    Read RT_VEHICLE_POSITIONS parquet files with pyarrow engine, instead of polars engine

    the polars implmentation of parquet reader sometimes has issues with files in staging bucket
    pyarrow engine is more forgiving in reading some parquet file formats at the cost of read speed
    and memory usage, compared to polars native parquet reader/scanner
    """
    gtfs_rt_files = [uri.replace("s3://", "") for uri in gtfs_rt_files]
    columns = [
        "vehicle.trip.route_id",
        "vehicle.trip.trip_id",
        "vehicle.trip.direction_id",
        "vehicle.trip.start_time",
        "vehicle.trip.start_date",
        "vehicle.vehicle.id",
        "vehicle.vehicle.label",
        "vehicle.stop_id",
        "vehicle.current_stop_sequence",
        "vehicle.current_status",
        "vehicle.timestamp",
        "vehicle.position.latitude",
        "vehicle.position.longitude",
    ]
    # pyarrow_exp filter expression is used to limit memory usage during read operation
    pyarrow_exp = pc.field("vehicle.trip.route_id").isin(bus_routes)
    vehicle_positions = (
        pl.read_parquet(
            gtfs_rt_files,
            columns=columns,
            use_pyarrow=True,
            pyarrow_options={"filesystem": S3FileSystem(), "filters": pyarrow_exp},
        )
        .filter(
            (pl.col("vehicle.trip.route_id").is_in(bus_routes))
            & (pl.col("vehicle.trip.start_date") == service_date.strftime("%Y%m%d"))
            & pl.col("vehicle.current_status").is_not_null()
            & pl.col("vehicle.stop_id").is_not_null()
            & pl.col("vehicle.trip.trip_id").is_not_null()
            & pl.col("vehicle.vehicle.id").is_not_null()
            & pl.col("vehicle.timestamp").is_not_null()
            & pl.col("vehicle.trip.start_time").is_not_null()
        )
        .select(
            pl.col("vehicle.trip.route_id").cast(pl.String).alias("route_id"),
            pl.col("vehicle.trip.trip_id").cast(pl.String).alias("trip_id"),
            pl.col("vehicle.stop_id").cast(pl.String).alias("stop_id"),
            pl.col("vehicle.current_stop_sequence").cast(pl.Int64).alias("stop_sequence"),
            pl.col("vehicle.trip.direction_id").cast(pl.Int8).alias("direction_id"),
            pl.col("vehicle.trip.start_time").cast(pl.String).alias("start_time"),
            pl.col("vehicle.trip.start_date").cast(pl.String).alias("service_date"),
            pl.col("vehicle.vehicle.id").cast(pl.String).alias("vehicle_id"),
            pl.col("vehicle.vehicle.label").cast(pl.String).alias("vehicle_label"),
            pl.col("vehicle.current_status").cast(pl.String).alias("current_status"),
            pl.col("vehicle.position.latitude").cast(pl.Float64).alias("latitude"),
            pl.col("vehicle.position.longitude").cast(pl.Float64).alias("longitude"),
            pl.from_epoch("vehicle.timestamp").alias("vehicle_timestamp"),
        )
        # We only care if the bus is IN_TRANSIT_TO or STOPPED_AT, wso we're replacing the INCOMING_TO enum from this column
        # https://github.com/google/transit/blob/master/gtfs-realtime/spec/en/reference.md?plain=1#L270
        .with_columns(
            pl.when(pl.col("current_status") == "INCOMING_AT")
            .then(pl.lit("IN_TRANSIT_TO"))
            .otherwise(pl.col("current_status"))
            .cast(pl.String)
            .alias("current_status"),
        )
    )

    return vehicle_positions


def read_vehicle_positions(service_date: date, gtfs_rt_files: List[str]) -> pl.DataFrame:
    """
    Read gtfs realtime vehicle position files and pull out unique bus vehicle
    positions for a given service day.

    :param service_date: the service date to filter on
    :param gtfs_rt_files: a list of gtfs realtime files, either s3 urls or a
        local path

    :return dataframe:
        route_id -> String
        trip_id -> String
        stop_id -> String
        stop_sequence -> String
        direction_id -> Int8
        start_time -> String
        service_date -> String
        vehicle_id -> String
        vehicle_label -> String
        current_status -> String
        vehicle_timestamp -> Datetime
    """
    logger = ProcessLogger(
        "read_vehicle_positions",
        service_date=service_date,
        file_count=len(gtfs_rt_files),
        reader_engine="polars",
    )
    logger.log_start()
    bus_routes = bus_route_ids_for_service_date(service_date)

    # need to investigate which is actually faster/works.
    # as of 7/15/25, the pyarrow reader was faster on my local machine
    try:
        vehicle_positions = _read_with_polars(service_date, gtfs_rt_files, bus_routes)
    except Exception as _:
        logger.add_metadata(reader_engine="pyarrow")
        vehicle_positions = _read_with_pyarrow(service_date, gtfs_rt_files, bus_routes)

    logger.log_complete()
    return vehicle_positions


def positions_to_events(vehicle_positions: pl.DataFrame) -> dy.DataFrame[GTFSEvents]:
    """
    using the vehicle positions dataframe, create a row for each event by
    pivoting and mapping the current status onto arrivals and departures.

    :param vehicle_positions: Dataframe of vehicles positions

    :return GTFSEvents:
    """

    logger = ProcessLogger(
        "position_to_events",
    )

    vehicle_events = vehicle_positions.pivot(
        values=["vehicle_timestamp"],
        # think on this - this min is grabbing the earliest values and labeling them "STOPPED_AT or IN_TRANSIT_TO"
        aggregate_function="min",
        index=[
            "route_id",
            "direction_id",
            "trip_id",
            "stop_id",
            "stop_sequence",
            "start_time",
            "service_date",
            "vehicle_id",
            "vehicle_label",
        ],
        on="current_status",
    )

    # this section adds in columns are for handling when the input dataframes are empty or if
    # the pivot does not successfully add in the values=[x] columns. they must be added
    # back in after the fact to maintain the expected interface further donwstream
    for column in ["STOPPED_AT", "IN_TRANSIT_TO"]:
        if column not in vehicle_events.columns:
            vehicle_events = vehicle_events.with_columns(pl.lit(None).cast(pl.Datetime).alias(column))

    # only grab the IN_TRANSIT_TO rows lat/lon because they seem to better
    # align to actual trips than STOPPED_AT does - caused by
    # vendor - details in linked Asana Ticket/PR #542

    # ==== lat/lon ====
    # Lat/Lon join via event_position is only being added for verification -
    # leaving a note to explain deficiency

    # This event position is grabbing the first time we declare "IN_TRANSIT_TO" a stop_id
    # this group_by is very wide - looking for all the timestamps for a given bus, and then
    # if there are multiple duplicate timestamps recorded for 1 bus at the same timestamp point,
    # grabbing the first one. This will give us a single "IN_TRANSIT_TO" record for each
    # timestamp for each bus, which should be joinable with the events further down.

    # The left vehicle_events.IN_TRANSIT_TO that we pivoted actually points to the first
    # time the bus declared IN_TRANSIT_TO this stop, which means the coordinate for that
    # IN_TRANSIT_TO record is actually the DEPARTING timestamp of the previous stop, and
    # thus we'd be getting the gps coordinate of the declared DEPARTURE.

    event_position = (
        vehicle_positions.filter(pl.col("current_status") == "IN_TRANSIT_TO")
        .group_by("vehicle_id", "vehicle_timestamp")
        .agg(pl.col("latitude").first(), pl.col("longitude").first())
    )
    vehicle_events = vehicle_events.join(
        event_position,
        how="left",
        right_on=["vehicle_id", "vehicle_timestamp"],
        left_on=["vehicle_id", "IN_TRANSIT_TO"],
        coalesce=True,
        validate="m:1",
    )
    # ==== end lat/lon ====

    stop_count = vehicle_events.group_by("trip_id").len("stop_count")

    vehicle_events = (
        vehicle_events.join(
            stop_count,
            on="trip_id",
            how="left",
        )
        .rename(
            {
                "STOPPED_AT": "gtfs_arrival_dt",
                "IN_TRANSIT_TO": "gtfs_travel_to_dt",
            }
        )
        .with_columns(
            pl.col("gtfs_arrival_dt").dt.replace_time_zone("UTC", ambiguous="earliest"),
            pl.col("gtfs_travel_to_dt").dt.replace_time_zone("UTC", ambiguous="earliest"),
            (pl.col("start_time").map_elements(start_time_to_seconds, return_dtype=pl.Int64)),
            pl.col("service_date").str.to_date("%Y%m%d").alias("service_date")
        )
        .with_columns(
            (pl.col("service_date").cast(pl.Datetime) + pl.duration(seconds=pl.col("start_time"))).alias(
                "start_dt"
            ),
        )
        .select(
            [
                "service_date",
                "route_id",
                "trip_id",
                "start_time",
                "start_dt",
                "stop_count",
                "direction_id",
                "stop_id",
                "stop_sequence",
                "vehicle_id",
                "vehicle_label",
                "gtfs_travel_to_dt",
                "gtfs_arrival_dt",
                "latitude",
                "longitude",
            ]
        )
    )

    valid, invalid = GTFSEvents.filter(vehicle_events)

<<<<<<< HEAD
    logger = ProcessLogger("positions_to_events", valid_events_for_day=valid.height, validation_errors = sum(invalid.counts().values()))
=======
    logger.log_start()
    logger.add_metadata(valid_records=valid.height, validation_errors=sum(invalid.counts().values()))

    if invalid.counts():
        logger.log_failure(dy.exc.ValidationError(", ".join(invalid.counts().keys())))
>>>>>>> dbcb620a

    logger.log_complete()

    return valid


def generate_gtfs_rt_events(service_date: date, gtfs_rt_files: List[str]) -> dy.DataFrame[GTFSEvents]:
    """
    generate a polars dataframe for bus vehicle events from gtfs realtime
    vehicle position files for a given service date

    :param service_date: the service date to filter on
    :param gtfs_rt_files: a list of gtfs realtime files, either s3 urls or a
        local path

    :return GTFSEvents:
    """
    logger = ProcessLogger("generate_gtfs_rt_events", service_date=service_date)
    logger.log_start()

    # if RT_VEHICLE_POSITIONS exists for whole day, filter out hour files for that day
    for year_file in [f for f in gtfs_rt_files if f.endswith("T00:00:00.parquet")]:
        prefix, _ = year_file.rsplit("/", 1)
        gtfs_rt_files = [f for f in gtfs_rt_files if f == year_file or not f.startswith(prefix)]

    vehicle_positions = read_vehicle_positions(service_date=service_date, gtfs_rt_files=gtfs_rt_files)
    logger.add_metadata(rows_from_parquet=vehicle_positions.shape[0])
    vehicle_events = positions_to_events(vehicle_positions=vehicle_positions)

    return vehicle_events<|MERGE_RESOLUTION|>--- conflicted
+++ resolved
@@ -11,23 +11,10 @@
 from lamp_py.performance_manager.gtfs_utils import start_time_to_seconds
 from lamp_py.runtime_utils.process_logger import ProcessLogger
 
-class GTFSEvents(BusTrips):
-    service_date = dy.Date(primary_key = True)
-    start_time = dy.Int64(nullable=True)
-    start_dt = dy.Datetime(nullable=True)
-    stop_sequence = dy.Int64(nullable=True, primary_key=True)
-    stop_count = dy.UInt32(nullable=True)
-    direction_id = dy.Int8(nullable=True)
-    vehicle_id = dy.String(nullable=True)
-    vehicle_label = dy.String(nullable=True)
-    gtfs_travel_to_dt = dy.Datetime(nullable=True, time_zone="UTC")
-    gtfs_arrival_dt = dy.Datetime(nullable=True, time_zone="UTC")
-    latitude = dy.Float64(nullable=True)
-    longitude = dy.Float64(nullable=True)
 
 class GTFSEvents(BusTrips):
     "GTFS-RT vehicle position states transformed into bus stop events."
-    service_date = dy.String(nullable=True, primary_key=True)  # coercable to a date
+    service_date = dy.Date(nullable=False, primary_key=True)
     start_time = dy.Int64(nullable=True)
     start_dt = dy.Datetime(nullable=True)
     stop_sequence = dy.Int64(nullable=False, primary_key=True)
@@ -39,11 +26,6 @@
     gtfs_arrival_dt = dy.Datetime(nullable=True, time_zone="UTC")
     latitude = dy.Float64(nullable=True)
     longitude = dy.Float64(nullable=True)
-
-    @dy.rule()
-    def service_date_coercible_to_date() -> pl.Expr:  # pylint: disable=no-method-argument
-        "It can be cast as a date with the supplied format."
-        return pl.col("service_date").str.to_date("%Y%m%d").is_not_null()
 
 
 def _read_with_polars(service_date: date, gtfs_rt_files: List[str], bus_routes: List[str]) -> pl.DataFrame:
@@ -301,12 +283,10 @@
             pl.col("gtfs_arrival_dt").dt.replace_time_zone("UTC", ambiguous="earliest"),
             pl.col("gtfs_travel_to_dt").dt.replace_time_zone("UTC", ambiguous="earliest"),
             (pl.col("start_time").map_elements(start_time_to_seconds, return_dtype=pl.Int64)),
-            pl.col("service_date").str.to_date("%Y%m%d").alias("service_date")
+            pl.col("service_date").str.to_date("%Y%m%d").alias("service_date"),
         )
         .with_columns(
-            (pl.col("service_date").cast(pl.Datetime) + pl.duration(seconds=pl.col("start_time"))).alias(
-                "start_dt"
-            ),
+            (pl.col("service_date").cast(pl.Datetime) + pl.duration(seconds=pl.col("start_time"))).alias("start_dt"),
         )
         .select(
             [
@@ -331,15 +311,10 @@
 
     valid, invalid = GTFSEvents.filter(vehicle_events)
 
-<<<<<<< HEAD
-    logger = ProcessLogger("positions_to_events", valid_events_for_day=valid.height, validation_errors = sum(invalid.counts().values()))
-=======
-    logger.log_start()
     logger.add_metadata(valid_records=valid.height, validation_errors=sum(invalid.counts().values()))
 
     if invalid.counts():
         logger.log_failure(dy.exc.ValidationError(", ".join(invalid.counts().keys())))
->>>>>>> dbcb620a
 
     logger.log_complete()
 
