from datetime import date
from typing import List

import dataframely as dy
import polars as pl
from pyarrow.fs import S3FileSystem
import pyarrow.compute as pc

from lamp_py.bus_performance_manager.events_tm import BusBaseSchema
from lamp_py.utils.gtfs_utils import bus_route_ids_for_service_date
from lamp_py.performance_manager.gtfs_utils import start_time_to_seconds
from lamp_py.runtime_utils.process_logger import ProcessLogger


class GTFSEvents(BusBaseSchema):
    "GTFS-RT vehicle position states transformed into bus stop events."
    service_date = dy.Date(nullable=False, primary_key=True)
    start_time = dy.Int64(nullable=True)
    start_dt = dy.Datetime(nullable=True)
    stop_id = dy.String(primary_key=True)
    stop_sequence = dy.Int64(nullable=False, primary_key=True)
    stop_count = dy.UInt32(nullable=True)
    direction_id = dy.Int8(nullable=True)
    vehicle_id = dy.String(nullable=True)
    vehicle_label = dy.String(primary_key=True)
    gtfs_in_transit_to_dts = dy.Struct(
        {
            "first_timestamp": dy.Datetime(nullable=True, time_zone="UTC"),
            "last_timestamp": dy.Datetime(nullable=True, time_zone="UTC"),
        },
        nullable=True,
    )
    gtfs_arrival_dt = dy.Datetime(nullable=True, time_zone="UTC")
    gtfs_departure_dt = dy.Datetime(nullable=True, time_zone="UTC")
    latitude = dy.Float64(nullable=True)
    longitude = dy.Float64(nullable=True)

    @dy.rule()
    def first_stop_has_departure_dt() -> pl.Expr:  # pylint: disable=no-method-argument
        "The bus should always have a departure time from the first stop."
        return pl.when(pl.col("stop_sequence").eq(pl.lit(1))).then(pl.col("gtfs_departure_dt").is_not_null())


def _read_with_polars(service_date: date, gtfs_rt_files: List[str], bus_routes: List[str]) -> pl.DataFrame:
    """
    Read RT_VEHICLE_POSITIONS parquet files with polars engine

    Polars engine appears to be faster and use less memory than pyarrow enginer, but is not as
    compatible with all parquet file formats as pyarrow engine
    """
    vehicle_positions = (
        pl.scan_parquet(gtfs_rt_files)
        .filter(
            (pl.col("vehicle.trip.route_id").is_in(bus_routes))
            & (pl.col("vehicle.trip.start_date") == service_date.strftime("%Y%m%d"))
            & pl.col("vehicle.current_status").is_not_null()
            & pl.col("vehicle.stop_id").is_not_null()
            & pl.col("vehicle.trip.trip_id").is_not_null()
            & pl.col("vehicle.vehicle.id").is_not_null()
            & pl.col("vehicle.timestamp").is_not_null()
            & pl.col("vehicle.trip.start_time").is_not_null()
        )
        .select(
            pl.col("vehicle.trip.route_id").cast(pl.String).alias("route_id"),
            pl.col("vehicle.trip.trip_id").cast(pl.String).alias("trip_id"),
            pl.col("vehicle.stop_id").cast(pl.String).alias("stop_id"),
            pl.col("vehicle.current_stop_sequence").cast(pl.Int64).alias("stop_sequence"),
            pl.col("vehicle.trip.direction_id").cast(pl.Int8).alias("direction_id"),
            pl.col("vehicle.trip.start_time").cast(pl.String).alias("start_time"),
            pl.col("vehicle.trip.start_date").cast(pl.String).alias("service_date"),
            pl.col("vehicle.vehicle.id").cast(pl.String).alias("vehicle_id"),
            pl.col("vehicle.vehicle.label").cast(pl.String).alias("vehicle_label"),
            pl.col("vehicle.current_status").cast(pl.String).alias("current_status"),
            pl.col("vehicle.position.latitude").cast(pl.Float64).alias("latitude"),
            pl.col("vehicle.position.longitude").cast(pl.Float64).alias("longitude"),
            pl.from_epoch("vehicle.timestamp").alias("vehicle_timestamp"),
        )
        # We only care if the bus is IN_TRANSIT_TO or STOPPED_AT, wso we're replacing the INCOMING_TO enum from this column
        # https://github.com/google/transit/blob/master/gtfs-realtime/spec/en/reference.md?plain=1#L270
        .with_columns(
            pl.when(pl.col("current_status") == "INCOMING_AT")
            .then(pl.lit("IN_TRANSIT_TO"))
            .otherwise(pl.col("current_status"))
            .cast(pl.String)
            .alias("current_status"),
        )
        .collect()
    )

    return vehicle_positions


def _read_with_pyarrow(service_date: date, gtfs_rt_files: List[str], bus_routes: List[str]) -> pl.DataFrame:
    """
    Read RT_VEHICLE_POSITIONS parquet files with pyarrow engine, instead of polars engine

    the polars implmentation of parquet reader sometimes has issues with files in staging bucket
    pyarrow engine is more forgiving in reading some parquet file formats at the cost of read speed
    and memory usage, compared to polars native parquet reader/scanner
    """
    gtfs_rt_files = [uri.replace("s3://", "") for uri in gtfs_rt_files]
    columns = [
        "vehicle.trip.route_id",
        "vehicle.trip.trip_id",
        "vehicle.trip.direction_id",
        "vehicle.trip.start_time",
        "vehicle.trip.start_date",
        "vehicle.vehicle.id",
        "vehicle.vehicle.label",
        "vehicle.stop_id",
        "vehicle.current_stop_sequence",
        "vehicle.current_status",
        "vehicle.timestamp",
        "vehicle.position.latitude",
        "vehicle.position.longitude",
    ]
    # pyarrow_exp filter expression is used to limit memory usage during read operation
    pyarrow_exp = pc.field("vehicle.trip.route_id").isin(bus_routes)
    vehicle_positions = (
        pl.read_parquet(
            gtfs_rt_files,
            columns=columns,
            use_pyarrow=True,
            pyarrow_options={"filesystem": S3FileSystem(), "filters": pyarrow_exp},
        )
        .filter(
            (pl.col("vehicle.trip.route_id").is_in(bus_routes))
            & (pl.col("vehicle.trip.start_date") == service_date.strftime("%Y%m%d"))
            & pl.col("vehicle.current_status").is_not_null()
            & pl.col("vehicle.stop_id").is_not_null()
            & pl.col("vehicle.trip.trip_id").is_not_null()
            & pl.col("vehicle.vehicle.id").is_not_null()
            & pl.col("vehicle.timestamp").is_not_null()
            & pl.col("vehicle.trip.start_time").is_not_null()
        )
        .select(
            pl.col("vehicle.trip.route_id").cast(pl.String).alias("route_id"),
            pl.col("vehicle.trip.trip_id").cast(pl.String).alias("trip_id"),
            pl.col("vehicle.stop_id").cast(pl.String).alias("stop_id"),
            pl.col("vehicle.current_stop_sequence").cast(pl.Int64).alias("stop_sequence"),
            pl.col("vehicle.trip.direction_id").cast(pl.Int8).alias("direction_id"),
            pl.col("vehicle.trip.start_time").cast(pl.String).alias("start_time"),
            pl.col("vehicle.trip.start_date").cast(pl.String).alias("service_date"),
            pl.col("vehicle.vehicle.id").cast(pl.String).alias("vehicle_id"),
            pl.col("vehicle.vehicle.label").cast(pl.String).alias("vehicle_label"),
            pl.col("vehicle.current_status").cast(pl.String).alias("current_status"),
            pl.col("vehicle.position.latitude").cast(pl.Float64).alias("latitude"),
            pl.col("vehicle.position.longitude").cast(pl.Float64).alias("longitude"),
            pl.from_epoch("vehicle.timestamp").alias("vehicle_timestamp"),
        )
        # We only care if the bus is IN_TRANSIT_TO or STOPPED_AT, wso we're replacing the INCOMING_TO enum from this column
        # https://github.com/google/transit/blob/master/gtfs-realtime/spec/en/reference.md?plain=1#L270
        .with_columns(
            pl.when(pl.col("current_status") == "INCOMING_AT")
            .then(pl.lit("IN_TRANSIT_TO"))
            .otherwise(pl.col("current_status"))
            .cast(pl.String)
            .alias("current_status"),
        )
    )

    return vehicle_positions


def read_vehicle_positions(service_date: date, gtfs_rt_files: List[str]) -> pl.DataFrame:
    """
    Read gtfs realtime vehicle position files and pull out unique bus vehicle
    positions for a given service day.

    :param service_date: the service date to filter on
    :param gtfs_rt_files: a list of gtfs realtime files, either s3 urls or a
        local path

    :return dataframe:
        route_id -> String
        trip_id -> String
        stop_id -> String
        stop_sequence -> String
        direction_id -> Int8
        start_time -> String
        service_date -> String
        vehicle_id -> String
        vehicle_label -> String
        current_status -> String
        vehicle_timestamp -> Datetime
    """
    logger = ProcessLogger(
        "read_vehicle_positions",
        service_date=service_date,
        file_count=len(gtfs_rt_files),
        reader_engine="polars",
    )
    logger.log_start()
    bus_routes = bus_route_ids_for_service_date(service_date)

    # need to investigate which is actually faster/works.
    # as of 7/15/25, the pyarrow reader was faster on my local machine
    try:
        vehicle_positions = _read_with_polars(service_date, gtfs_rt_files, bus_routes)
    except Exception as _:
        logger.add_metadata(reader_engine="pyarrow")
        vehicle_positions = _read_with_pyarrow(service_date, gtfs_rt_files, bus_routes)

    logger.log_complete()
    return vehicle_positions


def positions_to_events(vehicle_positions: pl.DataFrame) -> dy.DataFrame[GTFSEvents]:
    """
    using the vehicle positions dataframe, create a row for each event by
    pivoting and mapping the current status onto arrivals and departures.

    :param vehicle_positions: Dataframe of vehicles positions

    :return GTFSEvents:
    """

    logger = ProcessLogger(
        "position_to_events",
    )

    vehicle_events = (
        vehicle_positions.with_columns(
            pl.col("vehicle_timestamp").dt.replace_time_zone("UTC", ambiguous="earliest"),
            pl.col("service_date").str.to_date("%Y%m%d").alias("service_date"),
            pl.col("start_time").map_elements(start_time_to_seconds, return_dtype=pl.Int64).alias("start_time"),
        )
        .group_by(
            "service_date",
            "trip_id",
            "stop_sequence",
            "vehicle_label",
            # the rest of these are included not because they change the group but to preserve them in the output
            "route_id",
            "stop_id",
            "direction_id",
            "start_time",
            "vehicle_id",
        )
        .agg(
            pl.struct(
                pl.when(pl.col("current_status") == "IN_TRANSIT_TO")
                .then(pl.col("vehicle_timestamp"))
                .min()
                .alias("first_timestamp"),
                pl.when(pl.col("current_status") == "IN_TRANSIT_TO")
                .then(pl.col("vehicle_timestamp"))
                .max()
                .alias("last_timestamp"),
            ).alias("gtfs_in_transit_to_dts"),
            pl.when(pl.col("current_status") == "STOPPED_AT")
            .then(pl.col("vehicle_timestamp"))
            .min()
            .alias("gtfs_arrival_dt"),
            pl.when(pl.col("current_status") == "STOPPED_AT")
            .then(pl.col("vehicle_timestamp"))
            .max()
            .alias("gtfs_departure_dt"),
            pl.col("latitude").get(pl.col("vehicle_timestamp").arg_min()).alias("latitude"),  # lat from first record
            pl.col("longitude").get(pl.col("vehicle_timestamp").arg_min()).alias("longitude"),  # lon from first record
        )
        .with_columns(
            (pl.col("service_date").cast(pl.Datetime) + pl.duration(seconds=pl.col("start_time"))).alias("start_dt"),
            pl.col("stop_sequence").count().over(partition_by=["trip_id", "vehicle_id"]).alias("stop_count"),
        )
        .select(GTFSEvents.column_names())
    )

<<<<<<< HEAD
    valid = logger.log_dataframely_filter_results(GTFSEvents.filter(vehicle_events))
=======
    valid = logger.log_dataframely_filter_results(*GTFSEvents.filter(vehicle_events_plus_positions))
>>>>>>> 58420008

    logger.log_complete()

    return valid


def generate_gtfs_rt_events(service_date: date, gtfs_rt_files: List[str]) -> dy.DataFrame[GTFSEvents]:
    """
    generate a polars dataframe for bus vehicle events from gtfs realtime
    vehicle position files for a given service date

    :param service_date: the service date to filter on
    :param gtfs_rt_files: a list of gtfs realtime files, either s3 urls or a
        local path

    :return GTFSEvents:
    """
    logger = ProcessLogger("generate_gtfs_rt_events", service_date=service_date)
    logger.log_start()

    # if RT_VEHICLE_POSITIONS exists for whole day, filter out hour files for that day
    for year_file in [f for f in gtfs_rt_files if f.endswith("T00:00:00.parquet")]:
        prefix, _ = year_file.rsplit("/", 1)
        gtfs_rt_files = [f for f in gtfs_rt_files if f == year_file or not f.startswith(prefix)]

    vehicle_positions = read_vehicle_positions(service_date=service_date, gtfs_rt_files=gtfs_rt_files)
    logger.add_metadata(rows_from_parquet=vehicle_positions.shape[0])
    vehicle_events = positions_to_events(vehicle_positions=vehicle_positions)
    logger.add_metadata(events_for_day=vehicle_events.shape[0])

    logger.log_complete()

    return vehicle_events


def remove_overload_and_rare_variant_suffix(col: str | pl.Expr) -> pl.Expr:
    """
    Removes "-OL\\d" and "_1", "_2" trip_ids in GTFS so they are joinable to the TM trip_ids without these suffixes
    """
    return remove_rare_variant_route_suffix(remove_overload_suffix(col))


def remove_overload_suffix(col: str | pl.Expr) -> pl.Expr:
    """
    Removes "-OL\\d" trip_ids in GTFS so they are joinable to the TM trip_ids without these suffixes
    """
    if isinstance(col, pl.Expr):
        return col.str.replace(r"-OL\d?", "")
    return pl.col(col).str.replace(r"-OL\d?", "")


def remove_rare_variant_route_suffix(col: str | pl.Expr) -> pl.Expr:
    """
    Removes "_1", "_2" from trip_ids in GTFS so they are joinable to the TM trip_ids without these suffixes
    """
    if isinstance(col, pl.Expr):
        return col.str.replace(r"_\d", "")
    return pl.col(col).str.replace(r"_\d", "")<|MERGE_RESOLUTION|>--- conflicted
+++ resolved
@@ -266,11 +266,8 @@
         .select(GTFSEvents.column_names())
     )
 
-<<<<<<< HEAD
-    valid = logger.log_dataframely_filter_results(GTFSEvents.filter(vehicle_events))
-=======
-    valid = logger.log_dataframely_filter_results(*GTFSEvents.filter(vehicle_events_plus_positions))
->>>>>>> 58420008
+    valid = logger.log_dataframely_filter_results(*GTFSEvents.filter(vehicle_events))
+
 
     logger.log_complete()
 
