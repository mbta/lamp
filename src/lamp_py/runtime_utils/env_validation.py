import os
from typing import Iterable, List, Optional

from lamp_py.runtime_utils.process_logger import ProcessLogger
from lamp_py.__version__ import VERSION


def validate_environment(
    required_variables: List[str],
    private_variables: Optional[List[str]] = None,
    optional_variables: Optional[List[str]] = None,
    db_prefixes: Iterable[str] = (),
) -> None:
    """
    ensure that the environment has all the variables its required to have
    before starting triggering main, making certain errors easier to debug.
    """
    process_logger = ProcessLogger("validate_env")
    process_logger.log_start()

    if private_variables is None:
        private_variables = []

    metadata = {"lamp_version": VERSION}

    # every pipeline needs a service name for logging
    required_variables.append("SERVICE_NAME")

    # add required database variables
    for prefix in db_prefixes:
        required_variables += [
            f"{prefix}_DB_HOST",
            f"{prefix}_DB_NAME",
            f"{prefix}_DB_PORT",
            f"{prefix}_DB_USER",
        ]
        # if db password is missing, db region is required to generate a
        # token to use as the password to the cloud database
        if os.environ.get(f"{prefix}_DB_PASSWORD", None) is None:
            required_variables.append("DB_REGION")

    # check for missing variables. add found variables to our logs.
    missing_required = []
    for key in required_variables:
        value = os.environ.get(key, None)
        if value is None:
            missing_required.append(key)

        # do not log private variables
        if key in private_variables:
            value = "**********"
<<<<<<< HEAD
        assert isinstance(value, str)  # assert value is not none for type safety
=======
        if not isinstance(value, str):
            raise TypeError("Environment variable must be of type str for validation.")
>>>>>>> c12f793b
        metadata[key] = value

    # for optional variables, access ones that exist and add them to logs.
    if optional_variables:
        for key in optional_variables:
            value = os.environ.get(key, None)
            if value is not None:
                # do not log private variables
                if key in private_variables:
                    value = "**********"
                metadata[key] = value

    process_logger.add_metadata(**metadata)

    # if required variables are missing, log a failure and throw.
    if missing_required:
        exception = EnvironmentError(f"Missing required environment variables {missing_required}")
        process_logger.log_failure(exception)
        raise exception

    process_logger.log_complete()<|MERGE_RESOLUTION|>--- conflicted
+++ resolved
@@ -49,12 +49,8 @@
         # do not log private variables
         if key in private_variables:
             value = "**********"
-<<<<<<< HEAD
-        assert isinstance(value, str)  # assert value is not none for type safety
-=======
         if not isinstance(value, str):
             raise TypeError("Environment variable must be of type str for validation.")
->>>>>>> c12f793b
         metadata[key] = value
 
     # for optional variables, access ones that exist and add them to logs.
