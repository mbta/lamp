--- conflicted
+++ resolved
@@ -36,13 +36,9 @@
         ("stop_count", pyarrow.uint32()),
         ("direction_id", pyarrow.int8()),
         ("stop_id", pyarrow.large_string()),
-<<<<<<< HEAD
         ("gtfs_stop_sequence", pyarrow.int64()),
         ("stop_sequence", pyarrow.uint32()),
-=======
         ("previous_stop_id", pyarrow.large_string()),
-        ("stop_sequence", pyarrow.int64()),
->>>>>>> a6b34014
         ("vehicle_id", pyarrow.large_string()),
         ("vehicle_label", pyarrow.large_string()),
         ("gtfs_travel_to_dt", pyarrow.timestamp("us")),
