from typing import Optional
from datetime import datetime
from datetime import timezone
import pyarrow
import pyarrow.parquet as pq
import pyarrow.dataset as pd
from pyarrow.fs import S3FileSystem

import polars as pl

from lamp_py.tableau.hyper import HyperJob
from lamp_py.postgres.postgres_utils import DatabaseManager
from lamp_py.tableau.conversions.convert_bus_performance_data import apply_bus_analysis_conversions

from lamp_py.runtime_utils.remote_files import bus_events
from lamp_py.runtime_utils.remote_files import tableau_bus_all
from lamp_py.runtime_utils.remote_files import tableau_bus_recent
from lamp_py.aws.s3 import file_list_from_s3
from lamp_py.aws.s3 import file_list_from_s3_with_details
from lamp_py.aws.s3 import object_exists

# temporary - ticket in backlog to implement this split as per-rating instead
BUS_ALL_NDAYS = 30
BUS_RECENT_NDAYS = 7
# this schema and the order of this schema SHOULD match what comes out
# of the polars version from bus_performance_manager.
# see select() comment below..
bus_schema = pyarrow.schema(
    [
        ("service_date", pyarrow.date32()),  # change to date type
        ("route_id", pyarrow.large_string()),
        ("trip_id", pyarrow.large_string()),
        ("start_time", pyarrow.int64()),
        ("start_dt", pyarrow.timestamp("us")),
        ("stop_count", pyarrow.uint32()),
        ("direction_id", pyarrow.int8()),
        ("stop_id", pyarrow.large_string()),
        ("gtfs_stop_sequence", pyarrow.int64()),
        ("stop_sequence", pyarrow.uint32()),
<<<<<<< HEAD
        ("vehicle_id", pyarrow.large_string()),
        ("vehicle_label", pyarrow.large_string()),
        ("gtfs_first_in_transit_dt", pyarrow.timestamp("us")),
        ("gtfs_last_in_transit_dt", pyarrow.timestamp("us")),
=======
        ("previous_stop_id", pyarrow.large_string()),
        ("vehicle_id", pyarrow.large_string()),
        ("vehicle_label", pyarrow.large_string()),
        ("gtfs_travel_to_dt", pyarrow.timestamp("us")),
        ("latitude", pyarrow.float64()),
        ("longitude", pyarrow.float64()),
>>>>>>> 33ab58a3
        ("tm_stop_sequence", pyarrow.int64()),
        ("timepoint_order", pyarrow.uint32()),
        ("timepoint_id", pyarrow.int64()),
        ("pattern_id", pyarrow.int64()),
        ("tm_scheduled_time_dt", pyarrow.timestamp("us")),
        ("tm_actual_arrival_dt", pyarrow.timestamp("us")),
        ("tm_actual_departure_dt", pyarrow.timestamp("us")),
        ("tm_scheduled_time_sam", pyarrow.int64()),
        ("tm_actual_arrival_time_sam", pyarrow.int64()),
        ("tm_actual_departure_time_sam", pyarrow.int64()),
        ("tm_planned_sequence_end", pyarrow.int64()),
        ("timepoint_abbr", pyarrow.large_string()),
        ("timepoint_name", pyarrow.large_string()),
        ("schedule_joined", pyarrow.large_string()),
        ("trip_id_gtfs", pyarrow.large_string()),
        # ("exact_plan_trip_match", pyarrow.bool_()),
        ("block_id", pyarrow.large_string()),
        ("service_id", pyarrow.large_string()),
        ("route_pattern_id", pyarrow.large_string()),
        ("route_pattern_typicality", pyarrow.int64()),
        ("direction", pyarrow.large_string()),
        ("direction_destination", pyarrow.large_string()),
        ("plan_stop_count", pyarrow.uint32()),
        ("plan_start_time", pyarrow.int64()),
        ("plan_start_dt", pyarrow.timestamp("us")),
        ("stop_name", pyarrow.large_string()),
        ("plan_stop_departure_dt", pyarrow.timestamp("us")),
        ("plan_travel_time_seconds", pyarrow.int64()),
        ("plan_route_direction_headway_seconds", pyarrow.int64()),
        ("plan_direction_destination_headway_seconds", pyarrow.int64()),
        ("stop_arrival_dt", pyarrow.timestamp("us")),
        ("stop_departure_dt", pyarrow.timestamp("us")),
        ("gtfs_first_in_transit_seconds", pyarrow.int64()),
        ("stop_arrival_seconds", pyarrow.int64()),
        ("stop_departure_seconds", pyarrow.int64()),
        ("travel_time_seconds", pyarrow.int64()),
        ("dwell_time_seconds", pyarrow.int64()),
        ("route_direction_headway_seconds", pyarrow.int64()),
        ("direction_destination_headway_seconds", pyarrow.int64()),
        ("gtfs_departure_dt", pyarrow.timestamp("us")),
        ("gtfs_arrival_dt", pyarrow.timestamp("us")),
    ]
)


def create_bus_parquet(job: HyperJob, num_files: Optional[int]) -> None:
    """
    Join bus_events files into single parquet file for upload to Tableau
    """
    s3_uris = file_list_from_s3(bucket_name=bus_events.bucket, file_prefix=bus_events.prefix)
    ds_paths = [s.replace("s3://", "") for s in s3_uris]

    if num_files is not None:
        ds_paths = ds_paths[-num_files:]

    ds = pd.dataset(
        ds_paths,
        format="parquet",
        filesystem=S3FileSystem(),
    )

    with pq.ParquetWriter(job.local_parquet_path, schema=job.output_processed_schema) as writer:

        for batch in ds.to_batches(batch_size=500_000, batch_readahead=1, fragment_readahead=0):
            # this select() is here to make sure the order of the polars_df
            # schema is the same as the bus_schema above.
            # order of schema matters to the ParquetWriter

            # if the bus_schema above is in the same order as the batch
            # schema, then the select will do nothing - as expected

            polars_df = pl.from_arrow(batch).select(job.output_processed_schema.names)

            if not isinstance(polars_df, pl.DataFrame):
                raise TypeError(f"Expected a Polars DataFrame or Series, but got {type(polars_df)}")

            writer.write_table(apply_bus_analysis_conversions(polars_df))


class HyperBusPerformanceAll(HyperJob):
    """HyperJob for ALL LAMP RT Bus Data"""

    def __init__(self) -> None:
        HyperJob.__init__(
            self,
            hyper_file_name=tableau_bus_all.prefix.rsplit("/")[-1].replace(".parquet", ".hyper"),
            remote_parquet_path=tableau_bus_all.s3_uri,
            lamp_version=tableau_bus_all.version,
        )

    @property
    def output_processed_schema(self) -> pyarrow.schema:
        return bus_schema

    def create_parquet(self, _: DatabaseManager | None) -> None:
        self.update_parquet(None)

    def update_parquet(self, _: DatabaseManager | None) -> bool:
        # only run once per day after 11AM UTC
        if object_exists(tableau_bus_all.s3_uri):
            now_utc = datetime.now(tz=timezone.utc)
            last_mod: datetime = file_list_from_s3_with_details(
                bucket_name=tableau_bus_all.bucket,
                file_prefix=tableau_bus_all.prefix,
            )[0]["last_modified"]

            if now_utc.day == last_mod.day or now_utc.hour < 11:
                return False

        create_bus_parquet(self, BUS_ALL_NDAYS)
        return True


class HyperBusPerformanceRecent(HyperJob):
    """HyperJob for RECENT LAMP RT Bus Data"""

    def __init__(self) -> None:
        HyperJob.__init__(
            self,
            hyper_file_name=tableau_bus_recent.prefix.rsplit("/")[-1].replace(".parquet", ".hyper"),
            remote_parquet_path=tableau_bus_recent.s3_uri,
            lamp_version=tableau_bus_recent.version,
        )

    @property
    def output_processed_schema(self) -> pyarrow.schema:
        return bus_schema

    def create_parquet(self, _: DatabaseManager | None) -> None:
        self.update_parquet(None)

    def update_parquet(self, _: DatabaseManager | None) -> bool:
        create_bus_parquet(self, BUS_RECENT_NDAYS)
        return True<|MERGE_RESOLUTION|>--- conflicted
+++ resolved
@@ -37,19 +37,13 @@
         ("stop_id", pyarrow.large_string()),
         ("gtfs_stop_sequence", pyarrow.int64()),
         ("stop_sequence", pyarrow.uint32()),
-<<<<<<< HEAD
         ("vehicle_id", pyarrow.large_string()),
         ("vehicle_label", pyarrow.large_string()),
         ("gtfs_first_in_transit_dt", pyarrow.timestamp("us")),
         ("gtfs_last_in_transit_dt", pyarrow.timestamp("us")),
-=======
         ("previous_stop_id", pyarrow.large_string()),
-        ("vehicle_id", pyarrow.large_string()),
-        ("vehicle_label", pyarrow.large_string()),
-        ("gtfs_travel_to_dt", pyarrow.timestamp("us")),
         ("latitude", pyarrow.float64()),
         ("longitude", pyarrow.float64()),
->>>>>>> 33ab58a3
         ("tm_stop_sequence", pyarrow.int64()),
         ("timepoint_order", pyarrow.uint32()),
         ("timepoint_id", pyarrow.int64()),
