--- conflicted
+++ resolved
@@ -51,12 +51,8 @@
         if os.path.exists(self.local_parquet_path):
             os.remove(self.local_parquet_path)
 
-<<<<<<< HEAD
-        assert isinstance(db_manager, DatabaseManager)
-=======
         if not isinstance(db_manager, DatabaseManager):
             raise TypeError("db_manager must be of type DatabaseManager for Rail Performance Manager")
->>>>>>> dbcb620a
         db_manager.write_to_parquet(
             select_query=sa.text(self.create_query),
             write_path=self.local_parquet_path,
@@ -76,12 +72,8 @@
 
         max_key_query = f"SELECT MAX(static_version_key) FROM {self.gtfs_table_name};"
 
-<<<<<<< HEAD
-        assert isinstance(db_manager, DatabaseManager)
-=======
         if not isinstance(db_manager, DatabaseManager):
             raise TypeError("db_manager must be of type DatabaseManager for Rail Performance Manager")
->>>>>>> dbcb620a
         max_db_key = db_manager.select_as_list(sa.text(max_key_query))[0]["max"]
 
         # no update needed
