import os

from ingest import parse_args


def test_argparse() -> None:
    """
    Test that the custom argparse is working as expected
    """
<<<<<<< HEAD
    filepath = 'my/fake/path.json.gz'

    export_bucket = 'fake_dataplatform_springboard'
    error_bucket = 'fake_dataplatform_error'
    archive_bucket = 'fake_dataplatform_archive'

    arguments = ['--input', filepath,
                 '--export', export_bucket,
                 '--archive', archive_bucket,
                 '--error', error_bucket]

    event = parseArgs(arguments)

    # check that argparse assigns env vars correctly
    assert os.environ['EXPORT_BUCKET'] == export_bucket
    assert os.environ['ARCHIVE_BUCKET'] == archive_bucket
    assert os.environ['ERROR_BUCKET'] == error_bucket

    # check that argparse creates the correct event
    assert len(event['files']) == 1
    assert event['files'][0] == filepath
=======
    filepath = "my/fake/path.json.gz"

    export_bucket = "fake_dataplatform_springboard"
    error_bucket = "fake_dataplatform_error"
    archive_bucket = "fake_dataplatform_archive"

    arguments = [
        "--input",
        filepath,
        "--export",
        export_bucket,
        "--archive",
        archive_bucket,
        "--error",
        error_bucket,
    ]

    event = parse_args(arguments)

    # check that argparse creates a single event correctly
    assert isinstance(event, dict)
    assert len(event["files"]) == 1
    assert event["files"][0] == filepath

    # check that argparse assigns env vars correctly
    assert os.environ["EXPORT_BUCKET"] == export_bucket
    assert os.environ["ARCHIVE_BUCKET"] == archive_bucket
    assert os.environ["ERROR_BUCKET"] == error_bucket
>>>>>>> 0b7cb269
<|MERGE_RESOLUTION|>--- conflicted
+++ resolved
@@ -7,29 +7,6 @@
     """
     Test that the custom argparse is working as expected
     """
-<<<<<<< HEAD
-    filepath = 'my/fake/path.json.gz'
-
-    export_bucket = 'fake_dataplatform_springboard'
-    error_bucket = 'fake_dataplatform_error'
-    archive_bucket = 'fake_dataplatform_archive'
-
-    arguments = ['--input', filepath,
-                 '--export', export_bucket,
-                 '--archive', archive_bucket,
-                 '--error', error_bucket]
-
-    event = parseArgs(arguments)
-
-    # check that argparse assigns env vars correctly
-    assert os.environ['EXPORT_BUCKET'] == export_bucket
-    assert os.environ['ARCHIVE_BUCKET'] == archive_bucket
-    assert os.environ['ERROR_BUCKET'] == error_bucket
-
-    # check that argparse creates the correct event
-    assert len(event['files']) == 1
-    assert event['files'][0] == filepath
-=======
     filepath = "my/fake/path.json.gz"
 
     export_bucket = "fake_dataplatform_springboard"
@@ -57,5 +34,4 @@
     # check that argparse assigns env vars correctly
     assert os.environ["EXPORT_BUCKET"] == export_bucket
     assert os.environ["ARCHIVE_BUCKET"] == archive_bucket
-    assert os.environ["ERROR_BUCKET"] == error_bucket
->>>>>>> 0b7cb269
+    assert os.environ["ERROR_BUCKET"] == error_bucket