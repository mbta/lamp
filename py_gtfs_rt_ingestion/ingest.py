#!/usr/bin/env python

import argparse
import json
import logging
import os
import sys

from concurrent.futures import ThreadPoolExecutor
from typing import Union

import pyarrow as pa
import pyarrow.parquet as pq

<<<<<<< HEAD
from multiprocessing import Pool
from pyarrow import fs
from typing import NamedTuple
=======
from pyarrow import fs
>>>>>>> 0b7cb269

from lambda_types import LambdaDict, LambdaContext
from py_gtfs_rt_ingestion import ArgumentException
from py_gtfs_rt_ingestion import Configuration
<<<<<<< HEAD
=======
from py_gtfs_rt_ingestion import ConfigTypeFromFilenameException
from py_gtfs_rt_ingestion import NoImplException
>>>>>>> 0b7cb269
from py_gtfs_rt_ingestion import DEFAULT_S3_PREFIX
from py_gtfs_rt_ingestion import gz_to_pyarrow
from py_gtfs_rt_ingestion import move_s3_objects

logging.getLogger().setLevel("INFO")

DESCRIPTION = "Convert a json file into a parquet file. Used for testing."
POOL_SIZE = 4


<<<<<<< HEAD
def parseArgs(args) -> dict:
=======
def parse_args(args: list[str]) -> Union[LambdaDict, list[LambdaDict]]:
>>>>>>> 0b7cb269
    """
    parse input args from the command line. using them, generate an event
    lambdadict object and set environment variables.
    """
    parser = argparse.ArgumentParser(description=DESCRIPTION)
    parser.add_argument(
        "--input",
        dest="input_file",
        type=str,
        help="provide filename to ingest",
    )

    parser.add_argument(
        "--event-json",
        dest="event_json",
        type=str,
        help="lambda event json file",
    )

    parser.add_argument(
        "--export", dest="export_dir", type=str, help="where to export to"
    )

    parser.add_argument(
        "--archive",
        dest="archive_dir",
        type=str,
        help="where to archive ingested files to",
    )

    parser.add_argument(
<<<<<<< HEAD
        '--export',
        dest='export_dir',
        type=str,
        help='where to export to')

    parser.add_argument(
        '--archive',
        dest='archive_dir',
        type=str,
        help='where to archive ingested files to')

    parser.add_argument(
        '--error',
        dest='error_dir',
        type=str,
        help='where to move unconverted files to')

    parsed_args = parser.parse_args(args)

    if parsed_args.export_dir is not None:
        os.environ['EXPORT_BUCKET'] = parsed_args.export_dir
    if parsed_args.archive_dir is not None:
        os.environ['ARCHIVE_BUCKET'] = parsed_args.archive_dir
    if parsed_args.error_dir is not None:
        os.environ['ERROR_BUCKET'] = parsed_args.error_dir
=======
        "--error",
        dest="error_dir",
        type=str,
        help="where to move unconverted files to",
    )

    parsed_args = parser.parse_args(args)

    if parsed_args.export_dir is not None:
        os.environ["EXPORT_BUCKET"] = parsed_args.export_dir
    if parsed_args.archive_dir is not None:
        os.environ["ARCHIVE_BUCKET"] = parsed_args.archive_dir
    if parsed_args.error_dir is not None:
        os.environ["ERROR_BUCKET"] = parsed_args.error_dir
>>>>>>> 0b7cb269

    if parsed_args.event_json is not None:
        with open(parsed_args.event_json, encoding="utf8") as event_json_file:
            events: dict = json.load(event_json_file)

        return events

    return {"files": [(parsed_args.input_file)]}


def main(files: list[str]) -> None:
    """
    * Convert a list of json files from s3 to a parquet table
    * Write the table out to s3
    * Archive processed json files to archive s3 bucket
    * Move files that generated error to error s3 bucket
    """
    try:
<<<<<<< HEAD
        EXPORT_BUCKET = os.path.join(os.environ['EXPORT_BUCKET'],
                                     DEFAULT_S3_PREFIX)
        ARCHIVE_BUCKET = os.path.join(os.environ['ARCHIVE_BUCKET'],
                                      DEFAULT_S3_PREFIX)
        ERROR_BUCKET = os.path.join(os.environ['ERROR_BUCKET'],
                                    DEFAULT_S3_PREFIX)
=======
        export_bucket = os.path.join(
            os.environ["EXPORT_BUCKET"], DEFAULT_S3_PREFIX
        )
        archive_bucket = os.path.join(
            os.environ["ARCHIVE_BUCKET"], DEFAULT_S3_PREFIX
        )
        error_bucket = os.path.join(
            os.environ["ERROR_BUCKET"], DEFAULT_S3_PREFIX
        )
>>>>>>> 0b7cb269
    except KeyError as e:
        raise ArgumentException("Missing S3 Bucket environment variable") from e

    logging.info(
        "Creating pool with %d threads, %d cores available",
        POOL_SIZE,
        os.cpu_count(),
    )

    # list of files to move to error bucket to be inspected and processed later
    failed_ingestion = []

    try:
        config = Configuration(filename=files[0])

        pa_table = pa.table(config.empty_table(), schema=config.export_schema)

        with ThreadPoolExecutor(max_workers=POOL_SIZE) as executor:
            for result in executor.map(
                lambda x: gz_to_pyarrow(*x), [(f, config) for f in files]
            ):
                if isinstance(result, pa.Table):
                    pa_table = pa.concat_tables([pa_table, result])
                else:
                    failed_ingestion.append(result)

        logging.info(
            "Completed converting %d files with config %s",
            len(files),
            config.config_type,
        )

        logging.info("Writing Table to %s", export_bucket)
        s3_filesystem = fs.S3FileSystem()
        pq.write_to_dataset(
            table=pa_table,
            root_path=os.path.join(export_bucket, str(config.config_type)),
            filesystem=s3_filesystem,
            partition_cols=["year", "month", "day", "hour"],
        )

    except (ConfigTypeFromFilenameException, NoImplException) as e:
        # if unable to determine config from filename, or not implemented yet,
        # all files are marked as failed ingestion
        logging.error(e)
        failed_ingestion = files

    if len(failed_ingestion) > 0:
<<<<<<< HEAD
        logging.warning("Unable to process %d files" % len(failed_ingestion))
        move_s3_objects(failed_ingestion, ERROR_BUCKET)

    logging.info("Writing Table to %s" % EXPORT_BUCKET)
    s3 = fs.S3FileSystem()
    pq.write_to_dataset(
        table=pa_table,
        root_path=EXPORT_BUCKET,
        filesystem=s3,
        partition_cols=['year','month','day','hour'],
    )

    files_to_archive = list(set(files) - set(failed_ingestion))
    move_s3_objects(files_to_archive, ARCHIVE_BUCKET)
=======
        logging.warning("Unable to process %d files", len(failed_ingestion))
        move_s3_objects(failed_ingestion, error_bucket)

    files_to_archive = list(set(files) - set(failed_ingestion))
    move_s3_objects(files_to_archive, archive_bucket)
>>>>>>> 0b7cb269


def lambda_handler(event: LambdaDict, context: LambdaContext) -> None:
    """
    AWS Lambda Python handled function as described in AWS Developer Guide:
    https://docs.aws.amazon.com/lambda/latest/dg/python-handler.html
    :param event: The event dict sent by Amazon API Gateway that contains all of
            the request data.
    :param context: The context in which the function is called.
    :return: A response that is sent to Amazon API Gateway, to be wrapped into
             an HTTP response. The 'statusCode' field is the HTTP status code
             and the 'body' field is the body of the response.

    expected event structure is
    {
        files: [file_name_1, file_name_2, ...],
    }
    where S3 files will begin with 's3://'

    batch files should all be of same ConfigType as each run of this script
    creates a single parquet file.
    """
    logging.info("Processing event:\n%s", json.dumps(event, indent=2))
    logging.info("Context:%s", context)

    try:
        files = event["files"]
        main(files)
    except Exception as exception:
        # log if something goes wrong and let lambda recatch the exception
        logging.exception(exception)
        raise exception


if __name__ == "__main__":
    parsed_events = parse_args(sys.argv[1:])
    empty_context = LambdaContext()

    if isinstance(parsed_events, list):
        for parsed_event in parsed_events:
            lambda_handler(parsed_event, empty_context)
    elif isinstance(parsed_events, dict):
        lambda_handler(parsed_events, empty_context)
    else:
        raise Exception("parsed event is not a lambda dict")<|MERGE_RESOLUTION|>--- conflicted
+++ resolved
@@ -12,22 +12,13 @@
 import pyarrow as pa
 import pyarrow.parquet as pq
 
-<<<<<<< HEAD
-from multiprocessing import Pool
 from pyarrow import fs
-from typing import NamedTuple
-=======
-from pyarrow import fs
->>>>>>> 0b7cb269
 
 from lambda_types import LambdaDict, LambdaContext
 from py_gtfs_rt_ingestion import ArgumentException
 from py_gtfs_rt_ingestion import Configuration
-<<<<<<< HEAD
-=======
 from py_gtfs_rt_ingestion import ConfigTypeFromFilenameException
 from py_gtfs_rt_ingestion import NoImplException
->>>>>>> 0b7cb269
 from py_gtfs_rt_ingestion import DEFAULT_S3_PREFIX
 from py_gtfs_rt_ingestion import gz_to_pyarrow
 from py_gtfs_rt_ingestion import move_s3_objects
@@ -38,11 +29,7 @@
 POOL_SIZE = 4
 
 
-<<<<<<< HEAD
-def parseArgs(args) -> dict:
-=======
 def parse_args(args: list[str]) -> Union[LambdaDict, list[LambdaDict]]:
->>>>>>> 0b7cb269
     """
     parse input args from the command line. using them, generate an event
     lambdadict object and set environment variables.
@@ -74,33 +61,6 @@
     )
 
     parser.add_argument(
-<<<<<<< HEAD
-        '--export',
-        dest='export_dir',
-        type=str,
-        help='where to export to')
-
-    parser.add_argument(
-        '--archive',
-        dest='archive_dir',
-        type=str,
-        help='where to archive ingested files to')
-
-    parser.add_argument(
-        '--error',
-        dest='error_dir',
-        type=str,
-        help='where to move unconverted files to')
-
-    parsed_args = parser.parse_args(args)
-
-    if parsed_args.export_dir is not None:
-        os.environ['EXPORT_BUCKET'] = parsed_args.export_dir
-    if parsed_args.archive_dir is not None:
-        os.environ['ARCHIVE_BUCKET'] = parsed_args.archive_dir
-    if parsed_args.error_dir is not None:
-        os.environ['ERROR_BUCKET'] = parsed_args.error_dir
-=======
         "--error",
         dest="error_dir",
         type=str,
@@ -115,7 +75,6 @@
         os.environ["ARCHIVE_BUCKET"] = parsed_args.archive_dir
     if parsed_args.error_dir is not None:
         os.environ["ERROR_BUCKET"] = parsed_args.error_dir
->>>>>>> 0b7cb269
 
     if parsed_args.event_json is not None:
         with open(parsed_args.event_json, encoding="utf8") as event_json_file:
@@ -134,14 +93,6 @@
     * Move files that generated error to error s3 bucket
     """
     try:
-<<<<<<< HEAD
-        EXPORT_BUCKET = os.path.join(os.environ['EXPORT_BUCKET'],
-                                     DEFAULT_S3_PREFIX)
-        ARCHIVE_BUCKET = os.path.join(os.environ['ARCHIVE_BUCKET'],
-                                      DEFAULT_S3_PREFIX)
-        ERROR_BUCKET = os.path.join(os.environ['ERROR_BUCKET'],
-                                    DEFAULT_S3_PREFIX)
-=======
         export_bucket = os.path.join(
             os.environ["EXPORT_BUCKET"], DEFAULT_S3_PREFIX
         )
@@ -151,7 +102,6 @@
         error_bucket = os.path.join(
             os.environ["ERROR_BUCKET"], DEFAULT_S3_PREFIX
         )
->>>>>>> 0b7cb269
     except KeyError as e:
         raise ArgumentException("Missing S3 Bucket environment variable") from e
 
@@ -200,28 +150,11 @@
         failed_ingestion = files
 
     if len(failed_ingestion) > 0:
-<<<<<<< HEAD
-        logging.warning("Unable to process %d files" % len(failed_ingestion))
-        move_s3_objects(failed_ingestion, ERROR_BUCKET)
-
-    logging.info("Writing Table to %s" % EXPORT_BUCKET)
-    s3 = fs.S3FileSystem()
-    pq.write_to_dataset(
-        table=pa_table,
-        root_path=EXPORT_BUCKET,
-        filesystem=s3,
-        partition_cols=['year','month','day','hour'],
-    )
-
-    files_to_archive = list(set(files) - set(failed_ingestion))
-    move_s3_objects(files_to_archive, ARCHIVE_BUCKET)
-=======
         logging.warning("Unable to process %d files", len(failed_ingestion))
         move_s3_objects(failed_ingestion, error_bucket)
 
     files_to_archive = list(set(files) - set(failed_ingestion))
     move_s3_objects(files_to_archive, archive_bucket)
->>>>>>> 0b7cb269
 
 
 def lambda_handler(event: LambdaDict, context: LambdaContext) -> None:
