--- conflicted
+++ resolved
@@ -27,15 +27,9 @@
     # this is a good runner - 6/17/25
     end_date = datetime(year=2025, month=8, day=14)
     start_date = end_date - timedelta(days=0)
-<<<<<<< HEAD
-    write_bus_metrics(start_date=start_date, end_date=end_date, write_local_only=True)
-    regenerate_bus_metrics_recent(num_days=2, write_local_only=True)
-    exit()
-=======
     write_bus_metrics(start_date=start_date, end_date=end_date, write_local_only=True, write_intermediates=True)
     # regenerate_bus_metrics_recent(num_days=2, write_local_only=True)
     # exit()
->>>>>>> 33ab58a3
 
     ##################
     ss = pl.date_range(start_date, end_date, "1d", eager=True)
