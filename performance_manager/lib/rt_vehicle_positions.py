--- conflicted
+++ resolved
@@ -10,12 +10,7 @@
 from sqlalchemy.orm import sessionmaker
 
 from .s3_utils import read_parquet
-<<<<<<< HEAD
-from .postgres_utils import VehiclePositionEvents
-from .gtfs_utils import start_time_to_seconds
-=======
 from .postgres_utils import VehiclePositionEvents, MetadataLog
->>>>>>> 792acdd6
 
 
 def get_vp_dataframe(to_load: Union[str, List[str]]) -> pandas.DataFrame:
@@ -38,9 +33,6 @@
     return read_parquet(to_load, columns=vehicle_position_cols)
 
 
-<<<<<<< HEAD
-def transform_vp_dtyes(df: pandas.DataFrame) -> pandas.DataFrame:
-=======
 def start_time_to_seconds(
     time: Optional[str],
 ) -> Optional[float]:
@@ -54,7 +46,6 @@
 
 
 def transform_vp_dtyes(vehicle_positions: pandas.DataFrame) -> pandas.DataFrame:
->>>>>>> 792acdd6
     """
     ingest dataframe of vehicle position data from parquet file and transform
     column datatypes
